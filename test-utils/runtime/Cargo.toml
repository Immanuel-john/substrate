[package]
name = "substrate-test-runtime"
version = "2.0.0"
authors = ["Parity Technologies <admin@parity.io>"]
edition = "2021"
build = "build.rs"
license = "Apache-2.0"
homepage = "https://substrate.io"
repository = "https://github.com/paritytech/substrate/"
publish = false

[package.metadata.docs.rs]
targets = ["x86_64-unknown-linux-gnu"]

[dependencies]
sp-application-crypto = { version = "4.0.0-dev", default-features = false, path = "../../primitives/application-crypto" }
sp-consensus-aura = { version = "0.10.0-dev", default-features = false, path = "../../primitives/consensus/aura" }
sp-consensus-babe = { version = "0.10.0-dev", default-features = false, path = "../../primitives/consensus/babe" }
sp-block-builder = { version = "4.0.0-dev", default-features = false, path = "../../primitives/block-builder" }
codec = { package = "parity-scale-codec", version = "2.0.0", default-features = false, features = ["derive"] }
scale-info = { version = "1.0", default-features = false, features = ["derive"] }
sp-inherents = { version = "4.0.0-dev", default-features = false, path = "../../primitives/inherents" }
sp-keyring = { version = "4.0.0-dev", optional = true, path = "../../primitives/keyring" }
memory-db = { version = "0.27.0", default-features = false }
sp-offchain = { version = "4.0.0-dev", default-features = false, path = "../../primitives/offchain" }
sp-core = { version = "4.0.0-dev", default-features = false, path = "../../primitives/core" }
sp-std = { version = "4.0.0-dev", default-features = false, path = "../../primitives/std" }
sp-runtime-interface = { version = "4.0.0-dev", default-features = false, path = "../../primitives/runtime-interface" }
sp-io = { version = "4.0.0-dev", default-features = false, path = "../../primitives/io" }
frame-support = { version = "4.0.0-dev", default-features = false, path = "../../frame/support" }
sp-version = { version = "4.0.0-dev", default-features = false, path = "../../primitives/version" }
sp-session = { version = "4.0.0-dev", default-features = false, path = "../../primitives/session" }
sp-api = { version = "4.0.0-dev", default-features = false, path = "../../primitives/api" }
sp-runtime = { version = "4.0.0-dev", default-features = false, path = "../../primitives/runtime" }
pallet-babe = { version = "4.0.0-dev", default-features = false, path = "../../frame/babe" }
frame-system = { version = "4.0.0-dev", default-features = false, path = "../../frame/system" }
frame-system-rpc-runtime-api = { version = "4.0.0-dev", default-features = false, path = "../../frame/system/rpc/runtime-api" }
pallet-timestamp = { version = "4.0.0-dev", default-features = false, path = "../../frame/timestamp" }
sp-finality-grandpa = { version = "4.0.0-dev", default-features = false, path = "../../primitives/finality-grandpa" }
sp-trie = { version = "4.0.0-dev", default-features = false, path = "../../primitives/trie" }
sp-transaction-pool = { version = "4.0.0-dev", default-features = false, path = "../../primitives/transaction-pool" }
<<<<<<< HEAD
trie-db = { version = "0.23.0", default-features = false }
parity-util-mem = { version = "0.10.0", default-features = false, features = ["primitive-types"] }
=======
trie-db = { version = "0.22.6", default-features = false }
parity-util-mem = { version = "0.10.2", default-features = false, features = ["primitive-types"] }
>>>>>>> 1b646b21
sc-service = { version = "0.10.0-dev", default-features = false, optional = true, features = ["test-helpers"], path = "../../client/service" }
sp-state-machine = { version = "0.10.0-dev", default-features = false, path = "../../primitives/state-machine" }
sp-externalities = { version = "0.10.0-dev", default-features = false, path = "../../primitives/externalities" }

# 3rd party
cfg-if = "1.0"
log = { version = "0.4.14", default-features = false }
serde = { version = "1.0.126", optional = true, features = ["derive"] }

[dev-dependencies]
sc-block-builder = { version = "0.10.0-dev", path = "../../client/block-builder" }
sc-executor = { version = "0.10.0-dev", path = "../../client/executor" }
sp-consensus = { version = "0.10.0-dev", path = "../../primitives/consensus/common" }
substrate-test-runtime-client = { version = "2.0.0", path = "./client" }
futures = "0.3.9"

[build-dependencies]
substrate-wasm-builder = { version = "5.0.0-dev", path = "../../utils/wasm-builder" }

[features]
default = [
	"std",
]
std = [
	"sp-application-crypto/std",
	"sp-consensus-aura/std",
	"sp-consensus-babe/std",
	"sp-block-builder/std",
	"codec/std",
	"scale-info/std",
	"sp-inherents/std",
	"sp-keyring",
	"log/std",
	"memory-db/std",
	"sp-offchain/std",
	"sp-core/std",
	"sp-core/std",
	"sp-std/std",
	"sp-runtime-interface/std",
	"sp-io/std",
	"frame-support/std",
	"sp-version/std",
	"serde",
	"sp-session/std",
	"sp-api/std",
	"sp-runtime/std",
	"sp-externalities/std",
	"sp-state-machine/std",
	"pallet-babe/std",
	"frame-system-rpc-runtime-api/std",
	"frame-system/std",
	"pallet-timestamp/std",
	"sc-service",
	"sp-finality-grandpa/std",
	"sp-trie/std",
	"sp-transaction-pool/std",
	"trie-db/std",
]
# Special feature to disable logging
disable-logging = [ "sp-api/disable-logging" ]<|MERGE_RESOLUTION|>--- conflicted
+++ resolved
@@ -39,13 +39,8 @@
 sp-finality-grandpa = { version = "4.0.0-dev", default-features = false, path = "../../primitives/finality-grandpa" }
 sp-trie = { version = "4.0.0-dev", default-features = false, path = "../../primitives/trie" }
 sp-transaction-pool = { version = "4.0.0-dev", default-features = false, path = "../../primitives/transaction-pool" }
-<<<<<<< HEAD
 trie-db = { version = "0.23.0", default-features = false }
-parity-util-mem = { version = "0.10.0", default-features = false, features = ["primitive-types"] }
-=======
-trie-db = { version = "0.22.6", default-features = false }
 parity-util-mem = { version = "0.10.2", default-features = false, features = ["primitive-types"] }
->>>>>>> 1b646b21
 sc-service = { version = "0.10.0-dev", default-features = false, optional = true, features = ["test-helpers"], path = "../../client/service" }
 sp-state-machine = { version = "0.10.0-dev", default-features = false, path = "../../primitives/state-machine" }
 sp-externalities = { version = "0.10.0-dev", default-features = false, path = "../../primitives/externalities" }
