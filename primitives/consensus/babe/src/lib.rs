--- conflicted
+++ resolved
@@ -159,13 +159,8 @@
 	/// of a slot being empty.
 	pub c: (u64, u64),
 
-<<<<<<< HEAD
-	/// The authorities for the genesis session.
-	pub genesis_authorities: Vec<(AuthorityId, BabeAuthorityWeight)>,
-=======
-	/// The authorities for the genesis epoch.
+	/// The authorities for the session.
 	pub authorities: Vec<(AuthorityId, BabeAuthorityWeight)>,
->>>>>>> e24e9ad5
 
 	/// The randomness for the genesis session.
 	pub randomness: Randomness,
@@ -212,17 +207,10 @@
 	/// of a slot being empty.
 	pub c: (u64, u64),
 
-<<<<<<< HEAD
-	/// The authorities for the genesis session.
-	pub genesis_authorities: Vec<(AuthorityId, BabeAuthorityWeight)>,
-
-	/// The randomness for the genesis session.
-=======
 	/// The authorities
 	pub authorities: Vec<(AuthorityId, BabeAuthorityWeight)>,
 
 	/// The randomness
->>>>>>> e24e9ad5
 	pub randomness: Randomness,
 
 	/// Type of allowed slots.
@@ -260,7 +248,7 @@
 	}
 }
 
-/// Configuration data used by the BABE consensus engine that may change with epochs.
+/// Configuration data used by the BABE consensus engine that may change with sessions.
 #[derive(Clone, PartialEq, Eq, Encode, Decode, RuntimeDebug, MaxEncodedLen, TypeInfo)]
 #[cfg_attr(feature = "std", derive(Serialize, Deserialize))]
 pub struct BabeSessionConfiguration {
@@ -402,12 +390,12 @@
 		/// Generates a proof of key ownership for the given authority in the
 		/// current session. An example usage of this module is coupled with the
 		/// session historical module to prove that a given authority key is
-		/// tied to a given staking identity during a specific epoch. Proofs
+		/// tied to a given staking identity during a specific session. Proofs
 		/// of key ownership are necessary for submitting equivocation reports.
 		/// NOTE: even though the API takes a `slot` as parameter the current
 		/// implementations ignores this parameter and instead relies on this
 		/// method being called at the correct block height, i.e. any point at
-		/// which the epoch for the given slot is live on-chain. Future
+		/// which the session for the given slot is live on-chain. Future
 		/// implementations will instead use indexed data through an offchain
 		/// worker, not requiring older states to be available.
 		fn generate_key_ownership_proof(
