// This file is part of Substrate.

// Copyright (C) 2019-2021 Parity Technologies (UK) Ltd.
// SPDX-License-Identifier: GPL-3.0-or-later WITH Classpath-exception-2.0

// This program is free software: you can redistribute it and/or modify
// it under the terms of the GNU General Public License as published by
// the Free Software Foundation, either version 3 of the License, or
// (at your option) any later version.

// This program is distributed in the hope that it will be useful,
// but WITHOUT ANY WARRANTY; without even the implied warranty of
// MERCHANTABILITY or FITNESS FOR A PARTICULAR PURPOSE. See the
// GNU General Public License for more details.

// You should have received a copy of the GNU General Public License
// along with this program. If not, see <https://www.gnu.org/licenses/>.

//! Substrate light client interfaces

use std::{
	collections::{BTreeMap, HashMap},
	future::Future,
	sync::Arc,
};

use crate::{
	backend::{AuxStore, NewBlockState},
	ProvideChtRoots, UsageInfo,
};
use sp_blockchain::{
	well_known_cache_keys, Cache as BlockchainCache, Error as ClientError, HeaderBackend,
	HeaderMetadata, Result as ClientResult,
};
use sp_core::{storage::PrefixedStorageKey, ChangesTrieConfigurationRange};
use sp_runtime::{
	generic::BlockId,
	traits::{Block as BlockT, Header as HeaderT, NumberFor},
};
use sp_state_machine::StorageProof;

/// Remote call request.
#[derive(Clone, Debug, PartialEq, Eq, Hash)]
pub struct RemoteCallRequest<Header: HeaderT> {
	/// Call at state of given block.
	pub block: Header::Hash,
	/// Header of block at which call is performed.
	pub header: Header,
	/// Method to call.
	pub method: String,
	/// Call data.
	pub call_data: Vec<u8>,
	/// Number of times to retry request. None means that default RETRY_COUNT is used.
	pub retry_count: Option<usize>,
}

/// Remote canonical header request.
#[derive(Clone, Debug, Default, PartialEq, Eq, Hash)]
pub struct RemoteHeaderRequest<Header: HeaderT> {
	/// The root of CHT this block is included in.
	pub cht_root: Header::Hash,
	/// Number of the header to query.
	pub block: Header::Number,
	/// Number of times to retry request. None means that default RETRY_COUNT is used.
	pub retry_count: Option<usize>,
}

/// Remote storage read request.
#[derive(Clone, Debug, PartialEq, Eq, Hash)]
pub struct RemoteReadRequest<Header: HeaderT> {
	/// Read at state of given block.
	pub block: Header::Hash,
	/// Header of block at which read is performed.
	pub header: Header,
	/// Storage key to read.
	pub keys: Vec<Vec<u8>>,
	/// Number of times to retry request. None means that default RETRY_COUNT is used.
	pub retry_count: Option<usize>,
}

/// Remote storage read child request.
#[derive(Clone, Debug, PartialEq, Eq, Hash)]
pub struct RemoteReadChildRequest<Header: HeaderT> {
	/// Read at state of given block.
	pub block: Header::Hash,
	/// Header of block at which read is performed.
	pub header: Header,
	/// Storage key for child.
	pub storage_key: PrefixedStorageKey,
	/// Child storage key to read.
	pub keys: Vec<Vec<u8>>,
	/// Number of times to retry request. None means that default RETRY_COUNT is used.
	pub retry_count: Option<usize>,
}

/// Remote key changes read request.
#[derive(Clone, Debug, PartialEq, Eq)]
pub struct RemoteChangesRequest<Header: HeaderT> {
	/// All changes trie configurations that are valid within [first_block; last_block].
	pub changes_trie_configs: Vec<ChangesTrieConfigurationRange<Header::Number, Header::Hash>>,
	/// Query changes from range of blocks, starting (and including) with this hash...
	pub first_block: (Header::Number, Header::Hash),
	/// ...ending (and including) with this hash. Should come after first_block and
	/// be the part of the same fork.
	pub last_block: (Header::Number, Header::Hash),
	/// Only use digests from blocks up to this hash. Should be last_block OR come
	/// after this block and be the part of the same fork.
	pub max_block: (Header::Number, Header::Hash),
	/// Known changes trie roots for the range of blocks [tries_roots.0..max_block].
	/// Proofs for roots of ascendants of tries_roots.0 are provided by the remote node.
	pub tries_roots: (Header::Number, Header::Hash, Vec<Header::Hash>),
	/// Optional Child Storage key to read.
	pub storage_key: Option<PrefixedStorageKey>,
	/// Storage key to read.
	pub key: Vec<u8>,
	/// Number of times to retry request. None means that default RETRY_COUNT is used.
	pub retry_count: Option<usize>,
}

/// Key changes read proof.
#[derive(Debug, PartialEq, Eq)]
pub struct ChangesProof<Header: HeaderT> {
	/// Max block that has been used in changes query.
	pub max_block: Header::Number,
	/// All touched nodes of all changes tries.
	pub proof: Vec<Vec<u8>>,
	/// All changes tries roots that have been touched AND are missing from
	/// the requester' node. It is a map of block number => changes trie root.
	pub roots: BTreeMap<Header::Number, Header::Hash>,
	/// The proofs for all changes tries roots that have been touched AND are
	/// missing from the requester' node. It is a map of CHT number => proof.
	pub roots_proof: StorageProof,
}

/// Remote block body request
#[derive(Clone, Default, Debug, PartialEq, Eq, Hash)]
pub struct RemoteBodyRequest<Header: HeaderT> {
	/// Header of the requested block body
	pub header: Header,
	/// Number of times to retry request. None means that default RETRY_COUNT is used.
	pub retry_count: Option<usize>,
}

/// Light client data fetcher. Implementations of this trait must check if remote data
/// is correct (see FetchedDataChecker) and return already checked data.
pub trait Fetcher<Block: BlockT>: Send + Sync {
	/// Remote header future.
	type RemoteHeaderResult: Future<Output = Result<Block::Header, ClientError>>
		+ Unpin
		+ Send
		+ 'static;
	/// Remote storage read future.
	type RemoteReadResult: Future<Output = Result<HashMap<Vec<u8>, Option<Vec<u8>>>, ClientError>>
		+ Unpin
		+ Send
		+ 'static;
	/// Remote call result future.
	type RemoteCallResult: Future<Output = Result<Vec<u8>, ClientError>> + Unpin + Send + 'static;
	/// Remote changes result future.
	type RemoteChangesResult: Future<Output = Result<Vec<(NumberFor<Block>, u32)>, ClientError>>
		+ Unpin
		+ Send
		+ 'static;
	/// Remote block body result future.
	type RemoteBodyResult: Future<Output = Result<Vec<Block::Extrinsic>, ClientError>>
		+ Unpin
		+ Send
		+ 'static;

	/// Fetch remote header.
	fn remote_header(
		&self,
		request: RemoteHeaderRequest<Block::Header>,
	) -> Self::RemoteHeaderResult;
	/// Fetch remote storage value.
	fn remote_read(&self, request: RemoteReadRequest<Block::Header>) -> Self::RemoteReadResult;
	/// Fetch remote storage child value.
	fn remote_read_child(
		&self,
		request: RemoteReadChildRequest<Block::Header>,
	) -> Self::RemoteReadResult;
	/// Fetch remote call result.
	fn remote_call(&self, request: RemoteCallRequest<Block::Header>) -> Self::RemoteCallResult;
	/// Fetch remote changes ((block number, extrinsic index)) where given key has been changed
	/// at a given blocks range.
	fn remote_changes(
		&self,
		request: RemoteChangesRequest<Block::Header>,
	) -> Self::RemoteChangesResult;
	/// Fetch remote block body
	fn remote_body(&self, request: RemoteBodyRequest<Block::Header>) -> Self::RemoteBodyResult;
}

/// Light client remote data checker.
///
/// Implementations of this trait should not use any prunable blockchain data
/// except that is passed to its methods.
pub trait FetchChecker<Block: BlockT>: Send + Sync {
	/// Check remote header proof.
	fn check_header_proof(
		&self,
		request: &RemoteHeaderRequest<Block::Header>,
		header: Option<Block::Header>,
		remote_proof: StorageProof,
	) -> ClientResult<Block::Header>;
	/// Check remote storage read proof.
	fn check_read_proof(
		&self,
		request: &RemoteReadRequest<Block::Header>,
		remote_proof: StorageProof,
	) -> ClientResult<HashMap<Vec<u8>, Option<Vec<u8>>>>;
	/// Check remote storage read proof.
	fn check_read_child_proof(
		&self,
		request: &RemoteReadChildRequest<Block::Header>,
		remote_proof: StorageProof,
	) -> ClientResult<HashMap<Vec<u8>, Option<Vec<u8>>>>;
	/// Check remote method execution proof.
	fn check_execution_proof(
		&self,
		request: &RemoteCallRequest<Block::Header>,
		remote_proof: StorageProof,
	) -> ClientResult<Vec<u8>>;
	/// Check remote changes query proof.
	fn check_changes_proof(
		&self,
		request: &RemoteChangesRequest<Block::Header>,
		proof: ChangesProof<Block::Header>,
	) -> ClientResult<Vec<(NumberFor<Block>, u32)>>;
	/// Check remote body proof.
	fn check_body_proof(
		&self,
		request: &RemoteBodyRequest<Block::Header>,
		body: Vec<Block::Extrinsic>,
	) -> ClientResult<Vec<Block::Extrinsic>>;
}

/// Light client blockchain storage.
pub trait Storage<Block: BlockT>:
	AuxStore
	+ HeaderBackend<Block>
	+ HeaderMetadata<Block, Error = ClientError>
	+ ProvideChtRoots<Block>
{
	/// Store new header. Should refuse to revert any finalized blocks.
	///
	/// Takes new authorities, the leaf state of the new block, and
	/// any auxiliary storage updates to place in the same operation.
	fn import_header(
		&self,
		header: Block::Header,
		cache: HashMap<well_known_cache_keys::Id, Vec<u8>>,
		state: NewBlockState,
		aux_ops: Vec<(Vec<u8>, Option<Vec<u8>>)>,
	) -> ClientResult<()>;

	/// Set an existing block as new best block.
	fn set_head(&self, block: BlockId<Block>) -> ClientResult<()>;

	/// Mark historic header as finalized.
	fn finalize_header(&self, block: BlockId<Block>) -> ClientResult<()>;

	/// Get last finalized header.
	fn last_finalized(&self) -> ClientResult<Block::Hash>;

	/// Get storage cache.
	fn cache(&self) -> Option<Arc<dyn BlockchainCache<Block>>>;

	/// Get storage usage statistics.
	fn usage_info(&self) -> Option<UsageInfo>;
}

/// Remote header.
#[derive(Debug)]
pub enum LocalOrRemote<Data, Request> {
	/// When data is available locally, it is returned.
	Local(Data),
	/// When data is unavailable locally, the request to fetch it from remote node is returned.
	Remote(Request),
	/// When data is unknown.
	Unknown,
}

/// Futures-based blockchain backend that either resolves blockchain data
/// locally, or fetches required data from remote node.
pub trait RemoteBlockchain<Block: BlockT>: Send + Sync {
	/// Get block header.
	fn header(
		&self,
		id: BlockId<Block>,
	) -> ClientResult<LocalOrRemote<Block::Header, RemoteHeaderRequest<Block::Header>>>;
}

/// Returns future that resolves header either locally, or remotely.
pub fn future_header<Block: BlockT, F: Fetcher<Block>>(
	blockchain: &dyn RemoteBlockchain<Block>,
	fetcher: &F,
	id: BlockId<Block>,
) -> impl Future<Output = Result<Option<Block::Header>, ClientError>> {
	use futures::future::{ready, Either, FutureExt};

	match blockchain.header(id) {
		Ok(LocalOrRemote::Remote(request)) =>
			Either::Left(fetcher.remote_header(request).then(|header| ready(header.map(Some)))),
		Ok(LocalOrRemote::Unknown) => Either::Right(ready(Ok(None))),
		Ok(LocalOrRemote::Local(local_header)) => Either::Right(ready(Ok(Some(local_header)))),
		Err(err) => Either::Right(ready(Err(err))),
	}
}

#[cfg(test)]
pub mod tests {
	use super::*;
	use futures::future::Ready;
	use parking_lot::Mutex;
	use sp_blockchain::Error as ClientError;
	use sp_test_primitives::{Block, Extrinsic, Header};

	#[derive(Debug, thiserror::Error)]
	#[error("Not implemented on test node")]
	struct MockError;

	impl Into<ClientError> for MockError {
		fn into(self) -> ClientError {
			ClientError::Application(Box::new(self))
		}
	}
<<<<<<< HEAD
	
=======

>>>>>>> 7dcc77b9
	pub type OkCallFetcher = Mutex<Vec<u8>>;

	fn not_implemented_in_tests<T>() -> Ready<Result<T, ClientError>> {
		futures::future::ready(Err(MockError.into()))
	}

	impl Fetcher<Block> for OkCallFetcher {
		type RemoteHeaderResult = Ready<Result<Header, ClientError>>;
		type RemoteReadResult = Ready<Result<HashMap<Vec<u8>, Option<Vec<u8>>>, ClientError>>;
		type RemoteCallResult = Ready<Result<Vec<u8>, ClientError>>;
		type RemoteChangesResult = Ready<Result<Vec<(NumberFor<Block>, u32)>, ClientError>>;
		type RemoteBodyResult = Ready<Result<Vec<Extrinsic>, ClientError>>;

		fn remote_header(&self, _request: RemoteHeaderRequest<Header>) -> Self::RemoteHeaderResult {
			not_implemented_in_tests()
		}

		fn remote_read(&self, _request: RemoteReadRequest<Header>) -> Self::RemoteReadResult {
			not_implemented_in_tests()
		}

		fn remote_read_child(
			&self,
			_request: RemoteReadChildRequest<Header>,
		) -> Self::RemoteReadResult {
			not_implemented_in_tests()
		}

		fn remote_call(&self, _request: RemoteCallRequest<Header>) -> Self::RemoteCallResult {
			futures::future::ready(Ok((*self.lock()).clone()))
		}

		fn remote_changes(
			&self,
			_request: RemoteChangesRequest<Header>,
		) -> Self::RemoteChangesResult {
			not_implemented_in_tests()
		}

		fn remote_body(&self, _request: RemoteBodyRequest<Header>) -> Self::RemoteBodyResult {
			not_implemented_in_tests()
		}
	}
}<|MERGE_RESOLUTION|>--- conflicted
+++ resolved
@@ -325,11 +325,7 @@
 			ClientError::Application(Box::new(self))
 		}
 	}
-<<<<<<< HEAD
-	
-=======
-
->>>>>>> 7dcc77b9
+
 	pub type OkCallFetcher = Mutex<Vec<u8>>;
 
 	fn not_implemented_in_tests<T>() -> Ready<Result<T, ClientError>> {
