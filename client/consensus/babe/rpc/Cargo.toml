[package]
name = "sc-consensus-babe-rpc"
version = "0.10.0-dev"
authors = ["Parity Technologies <admin@parity.io>"]
description = "RPC extensions for the BABE consensus algorithm"
edition = "2021"
license = "GPL-3.0-or-later WITH Classpath-exception-2.0"
homepage = "https://substrate.io"
repository = "https://github.com/paritytech/substrate/"
readme = "README.md"

[package.metadata.docs.rs]
targets = ["x86_64-unknown-linux-gnu"]

[dependencies]
<<<<<<< HEAD
sc-consensus-babe = { version = "0.10.0-dev", path = "../" }
sc-rpc-api = { version = "0.10.0-dev", path = "../../../rpc-api" }
jsonrpc-core = "18.0.0"
jsonrpc-core-client = "18.0.0"
jsonrpc-derive = "18.0.0"
sp-consensus-babe = { version = "0.10.0-dev", path = "../../../../primitives/consensus/babe" }
serde = { version = "1.0.136", features = ["derive"] }
sp-blockchain = { version = "4.0.0-dev", path = "../../../../primitives/blockchain" }
sp-runtime = { version = "6.0.0", path = "../../../../primitives/runtime" }
sc-consensus-sessions = { version = "0.10.0-dev", path = "../../epochs" }
=======
jsonrpsee = { version = "0.15.1", features = ["server", "macros"] }
>>>>>>> 4b791160
futures = "0.3.21"
serde = { version = "1.0.136", features = ["derive"] }
thiserror = "1.0"
sc-consensus-babe = { version = "0.10.0-dev", path = "../" }
sc-consensus-epochs = { version = "0.10.0-dev", path = "../../epochs" }
sc-rpc-api = { version = "0.10.0-dev", path = "../../../rpc-api" }
sp-api = { version = "4.0.0-dev", path = "../../../../primitives/api" }
sp-application-crypto = { version = "6.0.0", path = "../../../../primitives/application-crypto" }
sp-blockchain = { version = "4.0.0-dev", path = "../../../../primitives/blockchain" }
sp-consensus = { version = "0.10.0-dev", path = "../../../../primitives/consensus/common" }
sp-consensus-babe = { version = "0.10.0-dev", path = "../../../../primitives/consensus/babe" }
sp-core = { version = "6.0.0", path = "../../../../primitives/core" }
sp-keystore = { version = "0.12.0", path = "../../../../primitives/keystore" }
sp-runtime = { version = "6.0.0", path = "../../../../primitives/runtime" }

[dev-dependencies]
serde_json = "1.0.85"
tempfile = "3.1.0"
tokio = "1.17.0"
sc-consensus = { version = "0.10.0-dev", path = "../../../consensus/common" }
sc-keystore = { version = "4.0.0-dev", path = "../../../keystore" }
sp-keyring = { version = "6.0.0", path = "../../../../primitives/keyring" }
substrate-test-runtime-client = { version = "2.0.0", path = "../../../../test-utils/runtime/client" }<|MERGE_RESOLUTION|>--- conflicted
+++ resolved
@@ -13,25 +13,12 @@
 targets = ["x86_64-unknown-linux-gnu"]
 
 [dependencies]
-<<<<<<< HEAD
-sc-consensus-babe = { version = "0.10.0-dev", path = "../" }
-sc-rpc-api = { version = "0.10.0-dev", path = "../../../rpc-api" }
-jsonrpc-core = "18.0.0"
-jsonrpc-core-client = "18.0.0"
-jsonrpc-derive = "18.0.0"
-sp-consensus-babe = { version = "0.10.0-dev", path = "../../../../primitives/consensus/babe" }
-serde = { version = "1.0.136", features = ["derive"] }
-sp-blockchain = { version = "4.0.0-dev", path = "../../../../primitives/blockchain" }
-sp-runtime = { version = "6.0.0", path = "../../../../primitives/runtime" }
-sc-consensus-sessions = { version = "0.10.0-dev", path = "../../epochs" }
-=======
 jsonrpsee = { version = "0.15.1", features = ["server", "macros"] }
->>>>>>> 4b791160
 futures = "0.3.21"
 serde = { version = "1.0.136", features = ["derive"] }
 thiserror = "1.0"
 sc-consensus-babe = { version = "0.10.0-dev", path = "../" }
-sc-consensus-epochs = { version = "0.10.0-dev", path = "../../epochs" }
+sc-consensus-sessions = { version = "0.10.0-dev", path = "../../sessions" }
 sc-rpc-api = { version = "0.10.0-dev", path = "../../../rpc-api" }
 sp-api = { version = "4.0.0-dev", path = "../../../../primitives/api" }
 sp-application-crypto = { version = "6.0.0", path = "../../../../primitives/application-crypto" }
