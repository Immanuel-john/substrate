--- conflicted
+++ resolved
@@ -18,25 +18,17 @@
 
 //! RPC api for babe.
 
-<<<<<<< HEAD
-use futures::{FutureExt, TryFutureExt};
-use jsonrpc_core::Error as RpcError;
-use jsonrpc_derive::rpc;
-use sc_consensus_babe::{authorship, Config, Session};
-use sc_consensus_sessions::{descendent_query, Session as SessionT, SharedSessionChanges};
-=======
 use futures::TryFutureExt;
 use jsonrpsee::{
 	core::{async_trait, Error as JsonRpseeError, RpcResult},
 	proc_macros::rpc,
 	types::{error::CallError, ErrorObject},
 };
-
-use sc_consensus_babe::{authorship, Config, Epoch};
-use sc_consensus_epochs::{descendent_query, Epoch as EpochT, SharedEpochChanges};
->>>>>>> 4b791160
+use serde::{Deserialize, Serialize};
+
+use sc_consensus_babe::{authorship, Config, Session};
+use sc_consensus_sessions::{descendent_query, Session as SessionT, SharedSessionChanges};
 use sc_rpc_api::DenyUnsafe;
-use serde::{Deserialize, Serialize};
 use sp_api::{BlockId, ProvideRuntimeApi};
 use sp_application_crypto::AppKey;
 use sp_blockchain::{Error as BlockChainError, HeaderBackend, HeaderMetadata};
@@ -45,6 +37,7 @@
 use sp_core::crypto::ByteArray;
 use sp_keystore::{SyncCryptoStore, SyncCryptoStorePtr};
 use sp_runtime::traits::{Block as BlockT, Header as _};
+
 use std::{collections::HashMap, sync::Arc};
 
 /// Provides rpc methods for interacting with Babe.
@@ -52,13 +45,10 @@
 pub trait BabeApi {
 	/// Returns data about which slots (primary or secondary) can be claimed in the current session
 	/// with the keys in the keystore.
-<<<<<<< HEAD
-	#[rpc(name = "babe_sessionAuthorship")]
-	fn session_authorship(&self) -> FutureResult<HashMap<AuthorityId, SessionAuthorship>>;
-=======
-	#[method(name = "babe_epochAuthorship")]
-	async fn epoch_authorship(&self) -> RpcResult<HashMap<AuthorityId, EpochAuthorship>>;
->>>>>>> 4b791160
+    // TODO-RENAME: the old name should be maintained? Is possible to maintain both?
+    // Prev: "babe_epochAuthorhip"
+	#[method(name = "babe_sessionAuthorship")]
+	async fn session_authorship(&self) -> RpcResult<HashMap<AuthorityId, SessionAuthorship>>;
 }
 
 /// Provides RPC methods for interacting with Babe.
@@ -102,90 +92,28 @@
 	C::Api: BabeRuntimeApi<B>,
 	SC: SelectChain<B> + Clone + 'static,
 {
-<<<<<<< HEAD
-	fn session_authorship(&self) -> FutureResult<HashMap<AuthorityId, SessionAuthorship>> {
-		if let Err(err) = self.deny_unsafe.check_if_safe() {
-			return async move { Err(err.into()) }.boxed()
-		}
-
-		let (babe_config, keystore, shared_session, client, select_chain) = (
-			self.babe_config.clone(),
-			self.keystore.clone(),
-			self.shared_session_changes.clone(),
-			self.client.clone(),
-			self.select_chain.clone(),
-		);
-
-		async move {
-			let header = select_chain.best_chain().map_err(Error::Consensus).await?;
-			let session_start = client
-				.runtime_api()
-				.current_session_start(&BlockId::Hash(header.hash()))
-				.map_err(|err| Error::StringError(err.to_string()))?;
-			let session =
-				session_data(&shared_session, &client, &babe_config, *session_start, &select_chain)
-					.await?;
-			let (session_start, session_end) = (session.start_slot(), session.end_slot());
-
-			let mut claims: HashMap<AuthorityId, SessionAuthorship> = HashMap::new();
-
-			let keys = {
-				session
-					.authorities
-					.iter()
-					.enumerate()
-					.filter_map(|(i, a)| {
-						if SyncCryptoStore::has_keys(
-							&*keystore,
-							&[(a.0.to_raw_vec(), AuthorityId::ID)],
-						) {
-							Some((a.0.clone(), i))
-						} else {
-							None
-						}
-					})
-					.collect::<Vec<_>>()
-			};
-
-			for slot in *session_start..*session_end {
-				if let Some((claim, key)) =
-					authorship::claim_slot_using_keys(slot.into(), &session, &keystore, &keys)
-				{
-					match claim {
-						PreDigest::Primary { .. } => {
-							claims.entry(key).or_default().primary.push(slot);
-						},
-						PreDigest::SecondaryPlain { .. } => {
-							claims.entry(key).or_default().secondary.push(slot);
-						},
-						PreDigest::SecondaryVRF { .. } => {
-							claims.entry(key).or_default().secondary_vrf.push(slot.into());
-						},
-					};
-				}
-=======
-	async fn epoch_authorship(&self) -> RpcResult<HashMap<AuthorityId, EpochAuthorship>> {
+	async fn session_authorship(&self) -> RpcResult<HashMap<AuthorityId, SessionAuthorship>> {
 		self.deny_unsafe.check_if_safe()?;
 		let header = self.select_chain.best_chain().map_err(Error::Consensus).await?;
-		let epoch_start = self
+		let session_start = self
 			.client
 			.runtime_api()
-			.current_epoch_start(&BlockId::Hash(header.hash()))
+			.current_session_start(&BlockId::Hash(header.hash()))
 			.map_err(|err| Error::StringError(format!("{:?}", err)))?;
 
-		let epoch = epoch_data(
-			&self.shared_epoch_changes,
+		let session = session_data(
+			&self.shared_session_changes,
 			&self.client,
 			&self.babe_config,
-			*epoch_start,
+			*session_start,
 			&self.select_chain,
 		)
 		.await?;
-		let (epoch_start, epoch_end) = (epoch.start_slot(), epoch.end_slot());
-		let mut claims: HashMap<AuthorityId, EpochAuthorship> = HashMap::new();
+		let (session_start, session_end) = (session.start_slot(), session.end_slot());
+		let mut claims: HashMap<AuthorityId, SessionAuthorship> = HashMap::new();
 
 		let keys = {
-			epoch
+			session
 				.authorities
 				.iter()
 				.enumerate()
@@ -202,9 +130,9 @@
 				.collect::<Vec<_>>()
 		};
 
-		for slot in *epoch_start..*epoch_end {
+		for slot in *session_start..*session_end {
 			if let Some((claim, key)) =
-				authorship::claim_slot_using_keys(slot.into(), &epoch, &self.keystore, &keys)
+				authorship::claim_slot_using_keys(slot.into(), &session, &self.keystore, &keys)
 			{
 				match claim {
 					PreDigest::Primary { .. } => {
@@ -217,7 +145,6 @@
 						claims.entry(key).or_default().secondary_vrf.push(slot.into());
 					},
 				};
->>>>>>> 4b791160
 			}
 		}
 
@@ -326,58 +253,27 @@
 		let session_changes = link.session_changes().clone();
 		let keystore = create_temp_keystore::<AuthorityPair>(Sr25519Keyring::Alice).0;
 
-<<<<<<< HEAD
-		BabeRpcHandler::new(
-			client.clone(),
-			session_changes,
-			keystore,
-			config,
-			longest_chain,
-			deny_unsafe,
-		)
-	}
-
-	#[test]
-	fn session_authorship_works() {
-		let handler = test_babe_rpc_handler(DenyUnsafe::No);
-		let mut io = IoHandler::new();
-
-		io.extend_with(BabeApi::to_delegate(handler));
-		let request = r#"{"jsonrpc":"2.0","method":"babe_sessionAuthorship","params": [],"id":1}"#;
-		let response = r#"{"jsonrpc":"2.0","result":{"5GrwvaEF5zXb26Fz9rcQpDWS57CtERHpNehXCPcNoHGKutQY":{"primary":[0],"secondary":[1,2,4],"secondary_vrf":[]}},"id":1}"#;
-=======
-		Babe::new(client.clone(), epoch_changes, keystore, config, longest_chain, deny_unsafe)
+		Babe::new(client.clone(), session_changes, keystore, config, longest_chain, deny_unsafe)
 	}
 
 	#[tokio::test]
-	async fn epoch_authorship_works() {
+	async fn session_authorship_works() {
 		let babe_rpc = test_babe_rpc_module(DenyUnsafe::No);
 		let api = babe_rpc.into_rpc();
 
-		let request = r#"{"jsonrpc":"2.0","method":"babe_epochAuthorship","params": [],"id":1}"#;
+		let request = r#"{"jsonrpc":"2.0","method":"babe_sessionAuthorship","params": [],"id":1}"#;
 		let (response, _) = api.raw_json_request(request).await.unwrap();
 		let expected = r#"{"jsonrpc":"2.0","result":{"5GrwvaEF5zXb26Fz9rcQpDWS57CtERHpNehXCPcNoHGKutQY":{"primary":[0],"secondary":[1,2,4],"secondary_vrf":[]}},"id":1}"#;
->>>>>>> 4b791160
 
 		assert_eq!(&response.result, expected);
 	}
 
-<<<<<<< HEAD
-	#[test]
-	fn session_authorship_is_unsafe() {
-		let handler = test_babe_rpc_handler(DenyUnsafe::Yes);
-		let mut io = IoHandler::new();
-
-		io.extend_with(BabeApi::to_delegate(handler));
-		let request = r#"{"jsonrpc":"2.0","method":"babe_sessionAuthorship","params": [],"id":1}"#;
-=======
 	#[tokio::test]
-	async fn epoch_authorship_is_unsafe() {
+	async fn session_authorship_is_unsafe() {
 		let babe_rpc = test_babe_rpc_module(DenyUnsafe::Yes);
 		let api = babe_rpc.into_rpc();
->>>>>>> 4b791160
-
-		let request = r#"{"jsonrpc":"2.0","method":"babe_epochAuthorship","params":[],"id":1}"#;
+
+		let request = r#"{"jsonrpc":"2.0","method":"babe_sessionAuthorship","params":[],"id":1}"#;
 		let (response, _) = api.raw_json_request(request).await.unwrap();
 		let expected = r#"{"jsonrpc":"2.0","error":{"code":-32601,"message":"RPC call is unsafe to be called externally"},"id":1}"#;
 
