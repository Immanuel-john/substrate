// This file is part of Substrate.

// Copyright (C) 2019-2022 Parity Technologies (UK) Ltd.
// SPDX-License-Identifier: Apache-2.0

// Licensed under the Apache License, Version 2.0 (the "License");
// you may not use this file except in compliance with the License.
// You may obtain a copy of the License at
//
// 	http://www.apache.org/licenses/LICENSE-2.0
//
// Unless required by applicable law or agreed to in writing, software
// distributed under the License is distributed on an "AS IS" BASIS,
// WITHOUT WARRANTIES OR CONDITIONS OF ANY KIND, either express or implied.
// See the License for the specific language governing permissions and
// limitations under the License.

//! Provides multiple implementations of the randomness trait based on the on-chain session
//! randomness collected from VRF outputs.

use super::{
	AuthorVrfRandomness, Config, SessionStart, NextRandomness, Randomness, VRF_OUTPUT_LENGTH,
};
use frame_support::traits::Randomness as RandomnessT;
use sp_runtime::traits::{Hash, One, Saturating};

/// Randomness usable by consensus protocols that **depend** upon finality and take action
/// based upon on-chain commitments made during the session before the previous session.
///
/// An off-chain consensus protocol requires randomness be finalized before usage, but one
/// extra session delay beyond `RandomnessFromOneSessionAgo` suffices, under the assumption
/// that finality never stalls for longer than one session.
///
/// All randomness is relative to commitments to any other inputs to the computation: If
/// Alice samples randomness near perfectly using radioactive decay, but then afterwards
/// Eve selects an arbitrary value with which to xor Alice's randomness, then Eve always
/// wins whatever game they play.
///
<<<<<<< HEAD
/// All input commitments used with `RandomnessFromTwoSessionsAgo` should come from at least
/// three sessions ago. We require BABE session keys be registered at least three sessions
/// before being used to derive `CurrentBlockRandomness` for example.
=======
/// All input commitments used with `RandomnessFromTwoEpochsAgo` should come from at least
/// three epochs ago. We require BABE session keys be registered at least three epochs
/// before being used to derive `ParentBlockRandomness` for example.
>>>>>>> 4b791160
///
/// All users learn `RandomnessFromTwoSessionsAgo` when session `current_session - 1` starts,
/// although some learn it a few block earlier inside session `current_session - 2`.
///
/// Adversaries with enough block producers could bias this randomness by choosing upon
/// what their block producers build at the end of session `current_session - 2` or the
/// beginning session `current_session - 1`, or skipping slots at the end of session
/// `current_session - 2`.
///
/// Adversaries should not possess many block production slots towards the beginning or
/// end of every session, but they possess some influence over when they possess more slots.
pub struct RandomnessFromTwoSessionsAgo<T>(sp_std::marker::PhantomData<T>);

/// Randomness usable by on-chain code that **does not depend** upon finality and takes
/// action based upon on-chain commitments made during the previous session.
///
/// All randomness is relative to commitments to any other inputs to the computation: If
/// Alice samples randomness near perfectly using radioactive decay, but then afterwards
/// Eve selects an arbitrary value with which to xor Alice's randomness, then Eve always
/// wins whatever game they play.
///
/// All input commitments used with `RandomnessFromOneSessionAgo` should come from at least
/// two sessions ago, although the previous session might work in special cases under
/// additional assumption.
///
/// All users learn `RandomnessFromOneSessionAgo` at the end of the previous session, although
/// some block producers learn it several block earlier.
///
/// Adversaries with enough block producers could bias this randomness by choosing upon
/// what their block producers build at either the end of the previous session or the
/// beginning of the current session, or electing to skipping some of their own block
/// production slots towards the end of the previous session.
///
/// Adversaries should not possess many block production slots towards the beginning or
/// end of every session, but they possess some influence over when they possess more slots.
///
/// As an example usage, we determine parachain auctions ending times in Polkadot using
<<<<<<< HEAD
/// `RandomnessFromOneSessionAgo` because it reduces bias from `CurrentBlockRandomness` and
/// does not require the extra finality delay of `RandomnessFromTwoSessionsAgo`.
pub struct RandomnessFromOneSessionAgo<T>(sp_std::marker::PhantomData<T>);
=======
/// `RandomnessFromOneEpochAgo` because it reduces bias from `ParentBlockRandomness` and
/// does not require the extra finality delay of `RandomnessFromTwoEpochsAgo`.
pub struct RandomnessFromOneEpochAgo<T>(sp_std::marker::PhantomData<T>);
>>>>>>> 4b791160

/// Randomness produced semi-freshly with each block, but inherits limitations of
/// `RandomnessFromTwoSessionsAgo` from which it derives.
///
/// All randomness is relative to commitments to any other inputs to the computation: If
/// Alice samples randomness near perfectly using radioactive decay, but then afterwards
/// Eve selects an arbitrary value with which to xor Alice's randomness, then Eve always
/// wins whatever game they play.
///
<<<<<<< HEAD
/// As with `RandomnessFromTwoSessionsAgo`, all input commitments combined with
/// `CurrentBlockRandomness` should come from at least two session ago, except preferably
/// not near session ending, and thus ideally three sessions ago.
///
/// Almost all users learn this randomness for a block when the block producer announces
/// the block, which makes this randomness appear quite fresh. Yet, the block producer
/// themselves learned this randomness at the beginning of session `current_session - 2`, at
/// the same time as they learn `RandomnessFromTwoSessionsAgo`.
///
/// Aside from just biasing `RandomnessFromTwoSessionsAgo`, adversaries could also bias
/// `CurrentBlockRandomness` by never announcing their block if doing so yields an
/// unfavorable randomness. As such, `CurrentBlockRandomness` should be considered weaker
/// than both other randomness sources provided by BABE, but `CurrentBlockRandomness`
=======
/// As with `RandomnessFromTwoEpochsAgo`, all input commitments combined with
/// `ParentBlockRandomness` should come from at least two epoch ago, except preferably
/// not near epoch ending, and thus ideally three epochs ago.
///
/// Almost all users learn this randomness for a given block by the time they receive it's
/// parent block, which makes this randomness appear fresh enough. Yet, the block producer
/// themselves learned this randomness at the beginning of epoch `current_epoch - 2`, at
/// the same time as they learn `RandomnessFromTwoEpochsAgo`.
///
/// Aside from just biasing `RandomnessFromTwoEpochsAgo`, adversaries could also bias
/// `ParentBlockRandomness` by never announcing their block if doing so yields an
/// unfavorable randomness. As such, `ParentBlockRandomness` should be considered weaker
/// than both other randomness sources provided by BABE, but `ParentBlockRandomness`
>>>>>>> 4b791160
/// remains constrained by declared staking, while a randomness source like block hash is
/// only constrained by adversaries' unknowable computational power.
///
/// As an example use, parachains could assign block production slots based upon the
/// `ParentBlockRandomness` of their relay parent or relay parent's parent, provided the
/// parachain registers collators but avoids censorship sensitive functionality like
/// slashing. Any parachain with slashing could operate BABE itself or perhaps better yet
<<<<<<< HEAD
/// a BABE-like approach that derives its `CurrentBlockRandomness`, and authorizes block
/// production, based upon the relay parent's `CurrentBlockRandomness` or more likely the
/// relay parent's `RandomnessFromTwoSessionsAgo`.
=======
/// a BABE-like approach that derives its `ParentBlockRandomness`, and authorizes block
/// production, based upon the relay parent's `ParentBlockRandomness` or more likely the
/// relay parent's `RandomnessFromTwoEpochsAgo`.
///
/// NOTE: there is some nuance here regarding what is current and parent randomness. If
/// you are using this trait from within the runtime (i.e. as part of block execution)
/// then the randomness provided here will always be generated from the parent block. If
/// instead you are using this randomness externally, i.e. after block execution, then
/// this randomness will be provided by the "current" block (this stems from the fact that
/// we process VRF outputs on block execution finalization, i.e. `on_finalize`).
pub struct ParentBlockRandomness<T>(sp_std::marker::PhantomData<T>);

/// Randomness produced semi-freshly with each block, but inherits limitations of
/// `RandomnessFromTwoEpochsAgo` from which it derives.
///
/// See [`ParentBlockRandomness`].
#[deprecated(note = "Should not be relied upon for correctness, \
					 will not provide fresh randomness for the current block. \
					 Please use `ParentBlockRandomness` instead.")]
>>>>>>> 4b791160
pub struct CurrentBlockRandomness<T>(sp_std::marker::PhantomData<T>);

impl<T: Config> RandomnessT<T::Hash, T::BlockNumber> for RandomnessFromTwoSessionsAgo<T> {
	fn random(subject: &[u8]) -> (T::Hash, T::BlockNumber) {
		let mut subject = subject.to_vec();
		subject.reserve(VRF_OUTPUT_LENGTH);
		subject.extend_from_slice(&Randomness::<T>::get()[..]);

		(T::Hashing::hash(&subject[..]), SessionStart::<T>::get().0)
	}
}

impl<T: Config> RandomnessT<T::Hash, T::BlockNumber> for RandomnessFromOneSessionAgo<T> {
	fn random(subject: &[u8]) -> (T::Hash, T::BlockNumber) {
		let mut subject = subject.to_vec();
		subject.reserve(VRF_OUTPUT_LENGTH);
		subject.extend_from_slice(&NextRandomness::<T>::get()[..]);

		(T::Hashing::hash(&subject[..]), SessionStart::<T>::get().1)
	}
}

impl<T: Config> RandomnessT<Option<T::Hash>, T::BlockNumber> for ParentBlockRandomness<T> {
	fn random(subject: &[u8]) -> (Option<T::Hash>, T::BlockNumber) {
		let random = AuthorVrfRandomness::<T>::get().map(|random| {
			let mut subject = subject.to_vec();
			subject.reserve(VRF_OUTPUT_LENGTH);
			subject.extend_from_slice(&random);

			T::Hashing::hash(&subject[..])
		});

		(random, <frame_system::Pallet<T>>::block_number().saturating_sub(One::one()))
	}
}

#[allow(deprecated)]
impl<T: Config> RandomnessT<Option<T::Hash>, T::BlockNumber> for CurrentBlockRandomness<T> {
	fn random(subject: &[u8]) -> (Option<T::Hash>, T::BlockNumber) {
		let (random, _) = ParentBlockRandomness::<T>::random(subject);
		(random, <frame_system::Pallet<T>>::block_number())
	}
}<|MERGE_RESOLUTION|>--- conflicted
+++ resolved
@@ -36,15 +36,9 @@
 /// Eve selects an arbitrary value with which to xor Alice's randomness, then Eve always
 /// wins whatever game they play.
 ///
-<<<<<<< HEAD
 /// All input commitments used with `RandomnessFromTwoSessionsAgo` should come from at least
 /// three sessions ago. We require BABE session keys be registered at least three sessions
 /// before being used to derive `CurrentBlockRandomness` for example.
-=======
-/// All input commitments used with `RandomnessFromTwoEpochsAgo` should come from at least
-/// three epochs ago. We require BABE session keys be registered at least three epochs
-/// before being used to derive `ParentBlockRandomness` for example.
->>>>>>> 4b791160
 ///
 /// All users learn `RandomnessFromTwoSessionsAgo` when session `current_session - 1` starts,
 /// although some learn it a few block earlier inside session `current_session - 2`.
@@ -82,15 +76,9 @@
 /// end of every session, but they possess some influence over when they possess more slots.
 ///
 /// As an example usage, we determine parachain auctions ending times in Polkadot using
-<<<<<<< HEAD
 /// `RandomnessFromOneSessionAgo` because it reduces bias from `CurrentBlockRandomness` and
 /// does not require the extra finality delay of `RandomnessFromTwoSessionsAgo`.
 pub struct RandomnessFromOneSessionAgo<T>(sp_std::marker::PhantomData<T>);
-=======
-/// `RandomnessFromOneEpochAgo` because it reduces bias from `ParentBlockRandomness` and
-/// does not require the extra finality delay of `RandomnessFromTwoEpochsAgo`.
-pub struct RandomnessFromOneEpochAgo<T>(sp_std::marker::PhantomData<T>);
->>>>>>> 4b791160
 
 /// Randomness produced semi-freshly with each block, but inherits limitations of
 /// `RandomnessFromTwoSessionsAgo` from which it derives.
@@ -100,7 +88,6 @@
 /// Eve selects an arbitrary value with which to xor Alice's randomness, then Eve always
 /// wins whatever game they play.
 ///
-<<<<<<< HEAD
 /// As with `RandomnessFromTwoSessionsAgo`, all input commitments combined with
 /// `CurrentBlockRandomness` should come from at least two session ago, except preferably
 /// not near session ending, and thus ideally three sessions ago.
@@ -114,21 +101,6 @@
 /// `CurrentBlockRandomness` by never announcing their block if doing so yields an
 /// unfavorable randomness. As such, `CurrentBlockRandomness` should be considered weaker
 /// than both other randomness sources provided by BABE, but `CurrentBlockRandomness`
-=======
-/// As with `RandomnessFromTwoEpochsAgo`, all input commitments combined with
-/// `ParentBlockRandomness` should come from at least two epoch ago, except preferably
-/// not near epoch ending, and thus ideally three epochs ago.
-///
-/// Almost all users learn this randomness for a given block by the time they receive it's
-/// parent block, which makes this randomness appear fresh enough. Yet, the block producer
-/// themselves learned this randomness at the beginning of epoch `current_epoch - 2`, at
-/// the same time as they learn `RandomnessFromTwoEpochsAgo`.
-///
-/// Aside from just biasing `RandomnessFromTwoEpochsAgo`, adversaries could also bias
-/// `ParentBlockRandomness` by never announcing their block if doing so yields an
-/// unfavorable randomness. As such, `ParentBlockRandomness` should be considered weaker
-/// than both other randomness sources provided by BABE, but `ParentBlockRandomness`
->>>>>>> 4b791160
 /// remains constrained by declared staking, while a randomness source like block hash is
 /// only constrained by adversaries' unknowable computational power.
 ///
@@ -136,14 +108,9 @@
 /// `ParentBlockRandomness` of their relay parent or relay parent's parent, provided the
 /// parachain registers collators but avoids censorship sensitive functionality like
 /// slashing. Any parachain with slashing could operate BABE itself or perhaps better yet
-<<<<<<< HEAD
-/// a BABE-like approach that derives its `CurrentBlockRandomness`, and authorizes block
-/// production, based upon the relay parent's `CurrentBlockRandomness` or more likely the
-/// relay parent's `RandomnessFromTwoSessionsAgo`.
-=======
 /// a BABE-like approach that derives its `ParentBlockRandomness`, and authorizes block
 /// production, based upon the relay parent's `ParentBlockRandomness` or more likely the
-/// relay parent's `RandomnessFromTwoEpochsAgo`.
+/// relay parent's `RandomnessFromTwoSessionsAgo`.
 ///
 /// NOTE: there is some nuance here regarding what is current and parent randomness. If
 /// you are using this trait from within the runtime (i.e. as part of block execution)
@@ -154,13 +121,12 @@
 pub struct ParentBlockRandomness<T>(sp_std::marker::PhantomData<T>);
 
 /// Randomness produced semi-freshly with each block, but inherits limitations of
-/// `RandomnessFromTwoEpochsAgo` from which it derives.
+/// `RandomnessFromTwoSessionsAgo` from which it derives.
 ///
 /// See [`ParentBlockRandomness`].
 #[deprecated(note = "Should not be relied upon for correctness, \
 					 will not provide fresh randomness for the current block. \
 					 Please use `ParentBlockRandomness` instead.")]
->>>>>>> 4b791160
 pub struct CurrentBlockRandomness<T>(sp_std::marker::PhantomData<T>);
 
 impl<T: Config> RandomnessT<T::Hash, T::BlockNumber> for RandomnessFromTwoSessionsAgo<T> {
