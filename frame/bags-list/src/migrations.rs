// This file is part of Substrate.

// Copyright (C) 2021-2022 Parity Technologies (UK) Ltd.
// SPDX-License-Identifier: Apache-2.0

// Licensed under the Apache License, Version 2.0 (the "License");
// you may not use this file except in compliance with the License.
// You may obtain a copy of the License at
//
// 	http://www.apache.org/licenses/LICENSE-2.0
//
// Unless required by applicable law or agreed to in writing, software
// distributed under the License is distributed on an "AS IS" BASIS,
// WITHOUT WARRANTIES OR CONDITIONS OF ANY KIND, either express or implied.
// See the License for the specific language governing permissions and
// limitations under the License.

//! The migrations of this pallet.

use codec::{Decode, Encode};
use core::marker::PhantomData;
use frame_election_provider_support::ScoreProvider;
use frame_support::traits::OnRuntimeUpgrade;
use sp_runtime::traits::Zero;

#[cfg(feature = "try-runtime")]
use frame_support::ensure;

/// A struct that does not migration, but only checks that the counter prefix exists and is correct.
pub struct CheckCounterPrefix<T: crate::Config<I>, I: 'static>(sp_std::marker::PhantomData<(T, I)>);
impl<T: crate::Config<I>, I: 'static> OnRuntimeUpgrade for CheckCounterPrefix<T, I> {
	fn on_runtime_upgrade() -> frame_support::weights::Weight {
		frame_support::weights::Weight::zero()
	}

	#[cfg(feature = "try-runtime")]
	fn pre_upgrade() -> Result<(), &'static str> {
		// The old explicit storage item.
		#[frame_support::storage_alias]
<<<<<<< HEAD
		type CounterForListNodes<T> = Value<crate::Pallet<T: crate::Config>, u32>;

		// ensure that a value exists in the counter struct.
		ensure!(
			crate::ListNodes::<T>::count() == CounterForListNodes::<T>::get().unwrap(),
=======
		type CounterForListNodes<T: crate::Config<I>, I: 'static> =
			StorageValue<crate::Pallet<T, I>, u32>;

		// ensure that a value exists in the counter struct.
		ensure!(
			crate::ListNodes::<T, I>::count() == CounterForListNodes::<T, I>::get().unwrap(),
>>>>>>> 24bea4c3
			"wrong list node counter"
		);

		crate::log!(
			info,
			"checked bags-list prefix to be correct and have {} nodes",
			crate::ListNodes::<T, I>::count()
		);

		Ok(())
	}
}

mod old {
	use super::*;
	use frame_support::pallet_prelude::*;

	#[derive(Encode, Decode)]
	pub struct PreScoreNode<T: crate::Config<I>, I: 'static = ()> {
		pub id: T::AccountId,
		pub prev: Option<T::AccountId>,
		pub next: Option<T::AccountId>,
		pub bag_upper: T::Score,
		#[codec(skip)]
		pub _phantom: PhantomData<I>,
	}

	#[frame_support::storage_alias]
	pub type ListNodes<T: crate::Config<I>, I: 'static> = StorageMap<
		crate::Pallet<T, I>,
		Twox64Concat,
		<T as frame_system::Config>::AccountId,
		PreScoreNode<T, I>,
	>;

	#[frame_support::storage_alias]
	pub type CounterForListNodes<T: crate::Config<I>, I: 'static> =
		StorageValue<crate::Pallet<T, I>, u32, ValueQuery>;

	#[frame_support::storage_alias]
	pub type TempStorage<T: crate::Config<I>, I: 'static> =
		StorageValue<crate::Pallet<T, I>, u32, ValueQuery>;
}

/// A struct that migrates all bags lists to contain a score value.
pub struct AddScore<T: crate::Config<I>, I: 'static = ()>(sp_std::marker::PhantomData<(T, I)>);
impl<T: crate::Config<I>, I: 'static> OnRuntimeUpgrade for AddScore<T, I> {
	#[cfg(feature = "try-runtime")]
	fn pre_upgrade() -> Result<(), &'static str> {
		// The list node data should be corrupt at this point, so this is zero.
		ensure!(crate::ListNodes::<T, I>::iter().count() == 0, "list node data is not corrupt");
		// We can use the helper `old::ListNode` to get the existing data.
		let iter_node_count: u32 = old::ListNodes::<T, I>::iter().count() as u32;
		let tracked_node_count: u32 = old::CounterForListNodes::<T, I>::get();
		crate::log!(info, "number of nodes before: {:?} {:?}", iter_node_count, tracked_node_count);
		ensure!(iter_node_count == tracked_node_count, "Node count is wrong.");
		old::TempStorage::<T, I>::put(iter_node_count);
		Ok(())
	}

	fn on_runtime_upgrade() -> frame_support::weights::Weight {
		for (_key, node) in old::ListNodes::<T, I>::iter() {
			let score = T::ScoreProvider::score(&node.id);

			let new_node = crate::Node {
				id: node.id.clone(),
				prev: node.prev,
				next: node.next,
				bag_upper: node.bag_upper,
				score,
				_phantom: node._phantom,
			};

			crate::ListNodes::<T, I>::insert(node.id, new_node);
		}

		return frame_support::weights::Weight::MAX
	}

	#[cfg(feature = "try-runtime")]
	fn post_upgrade() -> Result<(), &'static str> {
		let node_count_before = old::TempStorage::<T, I>::take();
		// Now, the list node data is not corrupt anymore.
		let iter_node_count_after: u32 = crate::ListNodes::<T, I>::iter().count() as u32;
		let tracked_node_count_after: u32 = crate::ListNodes::<T, I>::count();
		crate::log!(
			info,
			"number of nodes after: {:?} {:?}",
			iter_node_count_after,
			tracked_node_count_after,
		);
		ensure!(iter_node_count_after == node_count_before, "Not all nodes were migrated.");
		ensure!(tracked_node_count_after == iter_node_count_after, "Node count is wrong.");
		Ok(())
	}
}<|MERGE_RESOLUTION|>--- conflicted
+++ resolved
@@ -37,20 +37,12 @@
 	fn pre_upgrade() -> Result<(), &'static str> {
 		// The old explicit storage item.
 		#[frame_support::storage_alias]
-<<<<<<< HEAD
-		type CounterForListNodes<T> = Value<crate::Pallet<T: crate::Config>, u32>;
-
-		// ensure that a value exists in the counter struct.
-		ensure!(
-			crate::ListNodes::<T>::count() == CounterForListNodes::<T>::get().unwrap(),
-=======
 		type CounterForListNodes<T: crate::Config<I>, I: 'static> =
 			StorageValue<crate::Pallet<T, I>, u32>;
 
 		// ensure that a value exists in the counter struct.
 		ensure!(
 			crate::ListNodes::<T, I>::count() == CounterForListNodes::<T, I>::get().unwrap(),
->>>>>>> 24bea4c3
 			"wrong list node counter"
 		);
 
