--- conflicted
+++ resolved
@@ -129,13 +129,8 @@
 	Multisig::timepoint()
 }
 
-<<<<<<< HEAD
 fn call_transfer(dest: u64, value: u64) -> Box<Call> {
 	Box::new(Call::Balances(BalancesCall::transfer { dest, value }))
-=======
-fn call_transfer(dest: u64, value: u64) -> RuntimeCall {
-	RuntimeCall::Balances(BalancesCall::transfer { dest, value })
->>>>>>> 93bb222a
 }
 
 #[test]
