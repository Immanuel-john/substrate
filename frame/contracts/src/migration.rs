// This file is part of Substrate.

// Copyright (C) 2018-2022 Parity Technologies (UK) Ltd.
// SPDX-License-Identifier: Apache-2.0

// Licensed under the Apache License, Version 2.0 (the "License");
// you may not use this file except in compliance with the License.
// You may obtain a copy of the License at
//
// 	http://www.apache.org/licenses/LICENSE-2.0
//
// Unless required by applicable law or agreed to in writing, software
// distributed under the License is distributed on an "AS IS" BASIS,
// WITHOUT WARRANTIES OR CONDITIONS OF ANY KIND, either express or implied.
// See the License for the specific language governing permissions and
// limitations under the License.

use crate::{BalanceOf, CodeHash, Config, Pallet, TrieId, Weight};
use codec::{Decode, Encode};
use frame_support::{
	codec, pallet_prelude::*, storage::migration, storage_alias, traits::Get, Identity,
	Twox64Concat,
};
use sp_runtime::traits::{Saturating, Zero};
use sp_std::{marker::PhantomData, prelude::*};

/// Wrapper for all migrations of this pallet, based on `StorageVersion`.
pub fn migrate<T: Config>() -> Weight {
	let version = StorageVersion::get::<Pallet<T>>();
	let mut weight = Weight::zero();

	if version < 4 {
		weight = weight.saturating_add(v4::migrate::<T>());
		StorageVersion::new(4).put::<Pallet<T>>();
	}

	if version < 5 {
		weight = weight.saturating_add(v5::migrate::<T>());
		StorageVersion::new(5).put::<Pallet<T>>();
	}

	if version < 6 {
		weight = weight.saturating_add(v6::migrate::<T>());
		StorageVersion::new(6).put::<Pallet<T>>();
	}

	if version < 7 {
		weight = weight.saturating_add(v7::migrate::<T>());
		StorageVersion::new(7).put::<Pallet<T>>();
	}

	weight
}

/// V4: `Schedule` is changed to be a config item rather than an in-storage value.
mod v4 {
	use super::*;

	pub fn migrate<T: Config>() -> Weight {
		migration::remove_storage_prefix(<Pallet<T>>::name().as_bytes(), b"CurrentSchedule", b"");
		Weight::from_computation(T::DbWeight::get().writes(1))
	}
}

/// V5: State rent is removed which obsoletes some fields in `ContractInfo`.
mod v5 {
	use super::*;

	type AliveContractInfo<T> =
		RawAliveContractInfo<CodeHash<T>, BalanceOf<T>, <T as frame_system::Config>::BlockNumber>;
	type TombstoneContractInfo<T> = RawTombstoneContractInfo<
		<T as frame_system::Config>::Hash,
		<T as frame_system::Config>::Hashing,
	>;

	#[derive(Decode)]
	enum OldContractInfo<T: Config> {
		Alive(AliveContractInfo<T>),
		Tombstone(TombstoneContractInfo<T>),
	}

	#[derive(Decode)]
	struct RawAliveContractInfo<CodeHash, Balance, BlockNumber> {
		trie_id: TrieId,
		_storage_size: u32,
		_pair_count: u32,
		code_hash: CodeHash,
		_rent_allowance: Balance,
		_rent_paid: Balance,
		_deduct_block: BlockNumber,
		_last_write: Option<BlockNumber>,
		_reserved: Option<()>,
	}

	#[derive(Decode)]
	struct RawTombstoneContractInfo<H, Hasher>(H, PhantomData<Hasher>);

	#[derive(Decode)]
	struct OldDeletedContract {
		_pair_count: u32,
		trie_id: TrieId,
	}

	pub type ContractInfo<T> = RawContractInfo<CodeHash<T>>;

	#[derive(Encode, Decode)]
	pub struct RawContractInfo<CodeHash> {
		pub trie_id: TrieId,
		pub code_hash: CodeHash,
		pub _reserved: Option<()>,
	}

	#[derive(Encode, Decode)]
	struct DeletedContract {
		trie_id: TrieId,
	}

	#[storage_alias]
	type ContractInfoOf<T: Config> = StorageMap<
		Pallet<T>,
		Twox64Concat,
		<T as frame_system::Config>::AccountId,
		ContractInfo<T>,
	>;

	#[storage_alias]
	type DeletionQueue<T: Config> = StorageValue<Pallet<T>, Vec<DeletedContract>>;

	pub fn migrate<T: Config>() -> Weight {
		let mut weight = Weight::zero();

		<ContractInfoOf<T>>::translate(|_key, old: OldContractInfo<T>| {
			weight = weight
				.saturating_add(Weight::from_computation(T::DbWeight::get().reads_writes(1, 1)));
			match old {
				OldContractInfo::Alive(old) => Some(ContractInfo::<T> {
					trie_id: old.trie_id,
					code_hash: old.code_hash,
					_reserved: old._reserved,
				}),
				OldContractInfo::Tombstone(_) => None,
			}
		});

<<<<<<< HEAD
		DeletionQueue::translate(|old: Option<Vec<OldDeletedContract>>| {
			weight = weight
				.saturating_add(Weight::from_computation(T::DbWeight::get().reads_writes(1, 1)));
=======
		DeletionQueue::<T>::translate(|old: Option<Vec<OldDeletedContract>>| {
			weight = weight.saturating_add(T::DbWeight::get().reads_writes(1, 1));
>>>>>>> 644e59a3
			old.map(|old| old.into_iter().map(|o| DeletedContract { trie_id: o.trie_id }).collect())
		})
		.ok();

		weight
	}
}

/// V6: Added storage deposits
mod v6 {
	use super::*;

	#[derive(Encode, Decode)]
	struct OldPrefabWasmModule {
		#[codec(compact)]
		instruction_weights_version: u32,
		#[codec(compact)]
		initial: u32,
		#[codec(compact)]
		maximum: u32,
		#[codec(compact)]
		refcount: u64,
		_reserved: Option<()>,
		code: Vec<u8>,
		original_code_len: u32,
	}

	#[derive(Encode, Decode)]
	struct PrefabWasmModule {
		#[codec(compact)]
		instruction_weights_version: u32,
		#[codec(compact)]
		initial: u32,
		#[codec(compact)]
		maximum: u32,
		code: Vec<u8>,
	}

	use v5::ContractInfo as OldContractInfo;

	#[derive(Encode, Decode)]
	pub struct RawContractInfo<CodeHash, Balance> {
		trie_id: TrieId,
		code_hash: CodeHash,
		storage_deposit: Balance,
	}

	#[derive(Encode, Decode)]
	pub struct OwnerInfo<T: Config> {
		owner: T::AccountId,
		#[codec(compact)]
		deposit: BalanceOf<T>,
		#[codec(compact)]
		refcount: u64,
	}

	type ContractInfo<T> = RawContractInfo<CodeHash<T>, BalanceOf<T>>;

	#[storage_alias]
	type ContractInfoOf<T: Config> = StorageMap<
		Pallet<T>,
		Twox64Concat,
		<T as frame_system::Config>::AccountId,
		ContractInfo<T>,
	>;

	#[storage_alias]
	type CodeStorage<T: Config> = StorageMap<Pallet<T>, Identity, CodeHash<T>, PrefabWasmModule>;

	#[storage_alias]
	type OwnerInfoOf<T: Config> = StorageMap<Pallet<T>, Identity, CodeHash<T>, OwnerInfo<T>>;

	pub fn migrate<T: Config>() -> Weight {
		let mut weight = Weight::zero();

		<ContractInfoOf<T>>::translate(|_key, old: OldContractInfo<T>| {
			weight = weight
				.saturating_add(Weight::from_computation(T::DbWeight::get().reads_writes(1, 1)));
			Some(ContractInfo::<T> {
				trie_id: old.trie_id,
				code_hash: old.code_hash,
				storage_deposit: Default::default(),
			})
		});

		let nobody = T::AccountId::decode(&mut sp_runtime::traits::TrailingZeroInput::zeroes())
			.expect("Infinite input; no dead input space; qed");

		<CodeStorage<T>>::translate(|key, old: OldPrefabWasmModule| {
			weight = weight
				.saturating_add(Weight::from_computation(T::DbWeight::get().reads_writes(1, 2)));
			<OwnerInfoOf<T>>::insert(
				key,
				OwnerInfo {
					refcount: old.refcount,
					owner: nobody.clone(),
					deposit: Default::default(),
				},
			);
			Some(PrefabWasmModule {
				instruction_weights_version: old.instruction_weights_version,
				initial: old.initial,
				maximum: old.maximum,
				code: old.code,
			})
		});

		weight
	}
}

/// Rename `AccountCounter` to `Nonce`.
mod v7 {
	use super::*;

	pub fn migrate<T: Config>() -> Weight {
<<<<<<< HEAD
		generate_storage_alias!(
			Contracts,
			AccountCounter => Value<u64, ValueQuery>
		);
		generate_storage_alias!(
			Contracts,
			Nonce => Value<u64, ValueQuery>
		);
		Nonce::set(AccountCounter::take());
		Weight::from_computation(T::DbWeight::get().reads_writes(1, 2))
=======
		#[storage_alias]
		type AccountCounter<T: Config> = StorageValue<Pallet<T>, u64, ValueQuery>;
		#[storage_alias]
		type Nonce<T: Config> = StorageValue<Pallet<T>, u64, ValueQuery>;

		Nonce::<T>::set(AccountCounter::<T>::take());
		T::DbWeight::get().reads_writes(1, 2)
>>>>>>> 644e59a3
	}
}<|MERGE_RESOLUTION|>--- conflicted
+++ resolved
@@ -142,14 +142,9 @@
 			}
 		});
 
-<<<<<<< HEAD
-		DeletionQueue::translate(|old: Option<Vec<OldDeletedContract>>| {
+		DeletionQueue::<T>::translate(|old: Option<Vec<OldDeletedContract>>| {
 			weight = weight
 				.saturating_add(Weight::from_computation(T::DbWeight::get().reads_writes(1, 1)));
-=======
-		DeletionQueue::<T>::translate(|old: Option<Vec<OldDeletedContract>>| {
-			weight = weight.saturating_add(T::DbWeight::get().reads_writes(1, 1));
->>>>>>> 644e59a3
 			old.map(|old| old.into_iter().map(|o| DeletedContract { trie_id: o.trie_id }).collect())
 		})
 		.ok();
@@ -266,25 +261,12 @@
 	use super::*;
 
 	pub fn migrate<T: Config>() -> Weight {
-<<<<<<< HEAD
-		generate_storage_alias!(
-			Contracts,
-			AccountCounter => Value<u64, ValueQuery>
-		);
-		generate_storage_alias!(
-			Contracts,
-			Nonce => Value<u64, ValueQuery>
-		);
-		Nonce::set(AccountCounter::take());
-		Weight::from_computation(T::DbWeight::get().reads_writes(1, 2))
-=======
 		#[storage_alias]
 		type AccountCounter<T: Config> = StorageValue<Pallet<T>, u64, ValueQuery>;
 		#[storage_alias]
 		type Nonce<T: Config> = StorageValue<Pallet<T>, u64, ValueQuery>;
 
 		Nonce::<T>::set(AccountCounter::<T>::take());
-		T::DbWeight::get().reads_writes(1, 2)
->>>>>>> 644e59a3
+		Weight::from_computation(T::DbWeight::get().reads_writes(1, 2))
 	}
 }