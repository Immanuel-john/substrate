// This file is part of Substrate.

// Copyright (C) 2017-2021 Parity Technologies (UK) Ltd.
// SPDX-License-Identifier: Apache-2.0

// Licensed under the Apache License, Version 2.0 (the "License");
// you may not use this file except in compliance with the License.
// You may obtain a copy of the License at
//
// 	http://www.apache.org/licenses/LICENSE-2.0
//
// Unless required by applicable law or agreed to in writing, software
// distributed under the License is distributed on an "AS IS" BASIS,
// WITHOUT WARRANTIES OR CONDITIONS OF ANY KIND, either express or implied.
// See the License for the specific language governing permissions and
// limitations under the License.

//! Implementations for the Staking FRAME Pallet.

use frame_election_provider_support::{data_provider, ElectionProvider, Supports, VoteWeight};
use frame_support::{
	pallet_prelude::*,
	traits::{
		Currency, CurrencyToVote, EstimateNextNewSession, Get, Imbalance, LockableCurrency,
		OnUnbalanced, UnixTime, VoterListProvider, WithdrawReasons,
	},
	weights::{Weight, WithPostDispatchInfo},
};
use frame_system::pallet_prelude::BlockNumberFor;
use pallet_session::historical;
use sp_runtime::{
	traits::{Bounded, Convert, SaturatedConversion, Saturating, Zero},
	Perbill,
};
use sp_staking::{
	offence::{OffenceDetails, OnOffenceHandler},
	SessionIndex,
};
use sp_std::{collections::btree_map::BTreeMap, prelude::*};

use crate::{
	log, slashing, weights::WeightInfo, ActiveEraInfo, BalanceOf, EraIndex, EraPayout, Exposure,
	ExposureOf, Forcing, IndividualExposure, Nominations, PositiveImbalanceOf, RewardDestination,
	SessionInterface, StakingLedger, ValidatorPrefs,
};

use super::{pallet::*, STAKING_ID};

impl<T: Config> Pallet<T> {
	/// The total balance that can be slashed from a stash account as of right now.
	pub fn slashable_balance_of(stash: &T::AccountId) -> BalanceOf<T> {
		// Weight note: consider making the stake accessible through stash.
		Self::bonded(stash).and_then(Self::ledger).map(|l| l.active).unwrap_or_default()
	}

	/// Internal impl of [`Self::slashable_balance_of`] that returns [`VoteWeight`].
	pub fn slashable_balance_of_vote_weight(
		stash: &T::AccountId,
		issuance: BalanceOf<T>,
	) -> VoteWeight {
		T::CurrencyToVote::to_vote(Self::slashable_balance_of(stash), issuance)
	}

	/// Returns a closure around `slashable_balance_of_vote_weight` that can be passed around.
	///
	/// This prevents call sites from repeatedly requesting `total_issuance` from backend. But it is
	/// important to be only used while the total issuance is not changing.
	pub fn weight_of_fn() -> Box<dyn Fn(&T::AccountId) -> VoteWeight> {
		// NOTE: changing this to unboxed `impl Fn(..)` return type and the pallet will still
		// compile, while some types in mock fail to resolve.
		let issuance = T::Currency::total_issuance();
		Box::new(move |who: &T::AccountId| -> VoteWeight {
			Self::slashable_balance_of_vote_weight(who, issuance)
		})
	}

	pub(super) fn do_payout_stakers(
		validator_stash: T::AccountId,
		era: EraIndex,
	) -> DispatchResultWithPostInfo {
		// Validate input data
		let current_era = CurrentEra::<T>::get().ok_or_else(|| {
			Error::<T>::InvalidEraToReward
				.with_weight(T::WeightInfo::payout_stakers_alive_staked(0))
		})?;
		let history_depth = Self::history_depth();
		ensure!(
			era <= current_era && era >= current_era.saturating_sub(history_depth),
			Error::<T>::InvalidEraToReward
				.with_weight(T::WeightInfo::payout_stakers_alive_staked(0))
		);

		// Note: if era has no reward to be claimed, era may be future. better not to update
		// `ledger.claimed_rewards` in this case.
		let era_payout = <ErasValidatorReward<T>>::get(&era).ok_or_else(|| {
			Error::<T>::InvalidEraToReward
				.with_weight(T::WeightInfo::payout_stakers_alive_staked(0))
		})?;

		let controller = Self::bonded(&validator_stash).ok_or_else(|| {
			Error::<T>::NotStash.with_weight(T::WeightInfo::payout_stakers_alive_staked(0))
		})?;
		let mut ledger = <Ledger<T>>::get(&controller).ok_or(Error::<T>::NotController)?;

		ledger
			.claimed_rewards
			.retain(|&x| x >= current_era.saturating_sub(history_depth));
		match ledger.claimed_rewards.binary_search(&era) {
			Ok(_) => Err(Error::<T>::AlreadyClaimed
				.with_weight(T::WeightInfo::payout_stakers_alive_staked(0)))?,
			Err(pos) => ledger.claimed_rewards.insert(pos, era),
		}

		let exposure = <ErasStakersClipped<T>>::get(&era, &ledger.stash);

		// Input data seems good, no errors allowed after this point

		<Ledger<T>>::insert(&controller, &ledger);

		// Get Era reward points. It has TOTAL and INDIVIDUAL
		// Find the fraction of the era reward that belongs to the validator
		// Take that fraction of the eras rewards to split to nominator and validator
		//
		// Then look at the validator, figure out the proportion of their reward
		// which goes to them and each of their nominators.

		let era_reward_points = <ErasRewardPoints<T>>::get(&era);
		let total_reward_points = era_reward_points.total;
		let validator_reward_points = era_reward_points
			.individual
			.get(&ledger.stash)
			.map(|points| *points)
			.unwrap_or_else(|| Zero::zero());

		// Nothing to do if they have no reward points.
		if validator_reward_points.is_zero() {
			return Ok(Some(T::WeightInfo::payout_stakers_alive_staked(0)).into());
		}

		// This is the fraction of the total reward that the validator and the
		// nominators will get.
		let validator_total_reward_part =
			Perbill::from_rational(validator_reward_points, total_reward_points);

		// This is how much validator + nominators are entitled to.
		let validator_total_payout = validator_total_reward_part * era_payout;

		let validator_prefs = Self::eras_validator_prefs(&era, &validator_stash);
		// Validator first gets a cut off the top.
		let validator_commission = validator_prefs.commission;
		let validator_commission_payout = validator_commission * validator_total_payout;

		let validator_leftover_payout = validator_total_payout - validator_commission_payout;
		// Now let's calculate how this is split to the validator.
		let validator_exposure_part = Perbill::from_rational(exposure.own, exposure.total);
		let validator_staking_payout = validator_exposure_part * validator_leftover_payout;

		Self::deposit_event(Event::<T>::PayoutStarted(era, ledger.stash.clone()));

		// We can now make total validator payout:
		if let Some(imbalance) =
			Self::make_payout(&ledger.stash, validator_staking_payout + validator_commission_payout)
		{
			Self::deposit_event(Event::<T>::Rewarded(ledger.stash, imbalance.peek()));
		}

		// Track the number of payout ops to nominators. Note: `WeightInfo::payout_stakers_alive_staked`
		// always assumes at least a validator is paid out, so we do not need to count their payout op.
		let mut nominator_payout_count: u32 = 0;

		// Lets now calculate how this is split to the nominators.
		// Reward only the clipped exposures. Note this is not necessarily sorted.
		for nominator in exposure.others.iter() {
			let nominator_exposure_part = Perbill::from_rational(nominator.value, exposure.total);

			let nominator_reward: BalanceOf<T> =
				nominator_exposure_part * validator_leftover_payout;
			// We can now make nominator payout:
			if let Some(imbalance) = Self::make_payout(&nominator.who, nominator_reward) {
				// Note: this logic does not count payouts for `RewardDestination::None`.
				nominator_payout_count += 1;
				let e = Event::<T>::Rewarded(nominator.who.clone(), imbalance.peek());
				Self::deposit_event(e);
			}
		}

		debug_assert!(nominator_payout_count <= T::MaxNominatorRewardedPerValidator::get());
		Ok(Some(T::WeightInfo::payout_stakers_alive_staked(nominator_payout_count)).into())
	}

	/// Update the ledger for a controller.
	///
	/// This will also update the stash lock.
	pub(crate) fn update_ledger(
		controller: &T::AccountId,
		ledger: &StakingLedger<T::AccountId, BalanceOf<T>>,
	) {
		T::Currency::set_lock(STAKING_ID, &ledger.stash, ledger.total, WithdrawReasons::all());
		<Ledger<T>>::insert(controller, ledger);
	}

	/// Chill a stash account.
	pub(crate) fn chill_stash(stash: &T::AccountId) {
		let chilled_as_validator = Self::do_remove_validator(stash);
		let chilled_as_nominator = Self::do_remove_nominator(stash);
		if chilled_as_validator || chilled_as_nominator {
			Self::deposit_event(Event::<T>::Chilled(stash.clone()));
		}
	}

	/// Actually make a payment to a staker. This uses the currency's reward function
	/// to pay the right payee for the given staker account.
	fn make_payout(stash: &T::AccountId, amount: BalanceOf<T>) -> Option<PositiveImbalanceOf<T>> {
		let dest = Self::payee(stash);
		match dest {
			RewardDestination::Controller => Self::bonded(stash)
				.and_then(|controller| Some(T::Currency::deposit_creating(&controller, amount))),
			RewardDestination::Stash => T::Currency::deposit_into_existing(stash, amount).ok(),
			RewardDestination::Staked => Self::bonded(stash)
				.and_then(|c| Self::ledger(&c).map(|l| (c, l)))
				.and_then(|(controller, mut l)| {
					l.active += amount;
					l.total += amount;
					let r = T::Currency::deposit_into_existing(stash, amount).ok();
					Self::update_ledger(&controller, &l);
					r
				}),
			RewardDestination::Account(dest_account) => {
				Some(T::Currency::deposit_creating(&dest_account, amount))
			}
			RewardDestination::None => None,
		}
	}

	/// Plan a new session potentially trigger a new era.
	fn new_session(session_index: SessionIndex, is_genesis: bool) -> Option<Vec<T::AccountId>> {
		if let Some(current_era) = Self::current_era() {
			// Initial era has been set.
			let current_era_start_session_index = Self::eras_start_session_index(current_era)
				.unwrap_or_else(|| {
					frame_support::print("Error: start_session_index must be set for current_era");
					0
				});

			let era_length =
				session_index.checked_sub(current_era_start_session_index).unwrap_or(0); // Must never happen.

			match ForceEra::<T>::get() {
				// Will be set to `NotForcing` again if a new era has been triggered.
				Forcing::ForceNew => (),
				// Short circuit to `try_trigger_new_era`.
				Forcing::ForceAlways => (),
				// Only go to `try_trigger_new_era` if deadline reached.
				Forcing::NotForcing if era_length >= T::SessionsPerEra::get() => (),
				_ => {
					// Either `Forcing::ForceNone`,
					// or `Forcing::NotForcing if era_length >= T::SessionsPerEra::get()`.
					return None;
				}
			}

			// New era.
			let maybe_new_era_validators = Self::try_trigger_new_era(session_index, is_genesis);
			if maybe_new_era_validators.is_some()
				&& matches!(ForceEra::<T>::get(), Forcing::ForceNew)
			{
				ForceEra::<T>::put(Forcing::NotForcing);
			}

			maybe_new_era_validators
		} else {
			// Set initial era.
			log!(debug, "Starting the first era.");
			Self::try_trigger_new_era(session_index, is_genesis)
		}
	}

	/// Start a session potentially starting an era.
	fn start_session(start_session: SessionIndex) {
		let next_active_era = Self::active_era().map(|e| e.index + 1).unwrap_or(0);
		// This is only `Some` when current era has already progressed to the next era, while the
		// active era is one behind (i.e. in the *last session of the active era*, or *first session
		// of the new current era*, depending on how you look at it).
		if let Some(next_active_era_start_session_index) =
			Self::eras_start_session_index(next_active_era)
		{
			if next_active_era_start_session_index == start_session {
				Self::start_era(start_session);
			} else if next_active_era_start_session_index < start_session {
				// This arm should never happen, but better handle it than to stall the staking
				// pallet.
				frame_support::print("Warning: A session appears to have been skipped.");
				Self::start_era(start_session);
			}
		}
	}

	/// End a session potentially ending an era.
	fn end_session(session_index: SessionIndex) {
		if let Some(active_era) = Self::active_era() {
			if let Some(next_active_era_start_session_index) =
				Self::eras_start_session_index(active_era.index + 1)
			{
				if next_active_era_start_session_index == session_index + 1 {
					Self::end_era(active_era, session_index);
				}
			}
		}
	}

	/// * Increment `active_era.index`,
	/// * reset `active_era.start`,
	/// * update `BondedEras` and apply slashes.
	fn start_era(start_session: SessionIndex) {
		let active_era = ActiveEra::<T>::mutate(|active_era| {
			let new_index = active_era.as_ref().map(|info| info.index + 1).unwrap_or(0);
			*active_era = Some(ActiveEraInfo {
				index: new_index,
				// Set new active era start in next `on_finalize`. To guarantee usage of `Time`
				start: None,
			});
			new_index
		});

		let bonding_duration = T::BondingDuration::get();

		BondedEras::<T>::mutate(|bonded| {
			bonded.push((active_era, start_session));

			if active_era > bonding_duration {
				let first_kept = active_era - bonding_duration;

				// Prune out everything that's from before the first-kept index.
				let n_to_prune =
					bonded.iter().take_while(|&&(era_idx, _)| era_idx < first_kept).count();

				// Kill slashing metadata.
				for (pruned_era, _) in bonded.drain(..n_to_prune) {
					slashing::clear_era_metadata::<T>(pruned_era);
				}

				if let Some(&(_, first_session)) = bonded.first() {
					T::SessionInterface::prune_historical_up_to(first_session);
				}
			}
		});

		Self::apply_unapplied_slashes(active_era);
	}

	/// Compute payout for era.
	fn end_era(active_era: ActiveEraInfo, _session_index: SessionIndex) {
		// Note: active_era_start can be None if end era is called during genesis config.
		if let Some(active_era_start) = active_era.start {
			let now_as_millis_u64 = T::UnixTime::now().as_millis().saturated_into::<u64>();

			let era_duration = (now_as_millis_u64 - active_era_start).saturated_into::<u64>();
			let staked = Self::eras_total_stake(&active_era.index);
			let issuance = T::Currency::total_issuance();
			let (validator_payout, rest) = T::EraPayout::era_payout(staked, issuance, era_duration);

			Self::deposit_event(Event::<T>::EraPaid(active_era.index, validator_payout, rest));

			// Set ending era reward.
			<ErasValidatorReward<T>>::insert(&active_era.index, validator_payout);
			T::RewardRemainder::on_unbalanced(T::Currency::issue(rest));
		}
	}

	/// Plan a new era.
	///
	/// * Bump the current era storage (which holds the latest planned era).
	/// * Store start session index for the new planned era.
	/// * Clean old era information.
	/// * Store staking information for the new planned era
	///
	/// Returns the new validator set.
	pub fn trigger_new_era(
		start_session_index: SessionIndex,
		exposures: Vec<(T::AccountId, Exposure<T::AccountId, BalanceOf<T>>)>,
	) -> Vec<T::AccountId> {
		// Increment or set current era.
		let new_planned_era = CurrentEra::<T>::mutate(|s| {
			*s = Some(s.map(|s| s + 1).unwrap_or(0));
			s.unwrap()
		});
		ErasStartSessionIndex::<T>::insert(&new_planned_era, &start_session_index);

		// Clean old era information.
		if let Some(old_era) = new_planned_era.checked_sub(Self::history_depth() + 1) {
			Self::clear_era_information(old_era);
		}

		// Set staking information for the new era.
		Self::store_stakers_info(exposures, new_planned_era)
	}

	/// Potentially plan a new era.
	///
	/// Get election result from `T::ElectionProvider`.
	/// In case election result has more than [`MinimumValidatorCount`] validator trigger a new era.
	///
	/// In case a new era is planned, the new validator set is returned.
	pub(crate) fn try_trigger_new_era(
		start_session_index: SessionIndex,
		is_genesis: bool,
	) -> Option<Vec<T::AccountId>> {
		let (election_result, weight) = if is_genesis {
			T::GenesisElectionProvider::elect().map_err(|e| {
				log!(warn, "genesis election provider failed due to {:?}", e);
				Self::deposit_event(Event::StakingElectionFailed);
			})
		} else {
			T::ElectionProvider::elect().map_err(|e| {
				log!(warn, "election provider failed due to {:?}", e);
				Self::deposit_event(Event::StakingElectionFailed);
			})
		}
		.ok()?;

		<frame_system::Pallet<T>>::register_extra_weight_unchecked(
			weight,
			frame_support::weights::DispatchClass::Mandatory,
		);

		let exposures = Self::collect_exposures(election_result);

		if (exposures.len() as u32) < Self::minimum_validator_count().max(1) {
			// Session will panic if we ever return an empty validator set, thus max(1) ^^.
			match CurrentEra::<T>::get() {
				Some(current_era) if current_era > 0 => log!(
					warn,
					"chain does not have enough staking candidates to operate for era {:?} ({} \
					elected, minimum is {})",
					CurrentEra::<T>::get().unwrap_or(0),
					exposures.len(),
					Self::minimum_validator_count(),
				),
				None => {
					// The initial era is allowed to have no exposures.
					// In this case the SessionManager is expected to choose a sensible validator
					// set.
					// TODO: this should be simplified #8911
					CurrentEra::<T>::put(0);
					ErasStartSessionIndex::<T>::insert(&0, &start_session_index);
				}
				_ => (),
			}

			Self::deposit_event(Event::StakingElectionFailed);
			return None;
		}

		Self::deposit_event(Event::StakersElected);
		Some(Self::trigger_new_era(start_session_index, exposures))
	}

	/// Process the output of the election.
	///
	/// Store staking information for the new planned era
	pub fn store_stakers_info(
		exposures: Vec<(T::AccountId, Exposure<T::AccountId, BalanceOf<T>>)>,
		new_planned_era: EraIndex,
	) -> Vec<T::AccountId> {
		let elected_stashes = exposures.iter().cloned().map(|(x, _)| x).collect::<Vec<_>>();

		// Populate stakers, exposures, and the snapshot of validator prefs.
		let mut total_stake: BalanceOf<T> = Zero::zero();
		exposures.into_iter().for_each(|(stash, exposure)| {
			total_stake = total_stake.saturating_add(exposure.total);
			<ErasStakers<T>>::insert(new_planned_era, &stash, &exposure);

			let mut exposure_clipped = exposure;
			let clipped_max_len = T::MaxNominatorRewardedPerValidator::get() as usize;
			if exposure_clipped.others.len() > clipped_max_len {
				exposure_clipped.others.sort_by(|a, b| a.value.cmp(&b.value).reverse());
				exposure_clipped.others.truncate(clipped_max_len);
			}
			<ErasStakersClipped<T>>::insert(&new_planned_era, &stash, exposure_clipped);
		});

		// Insert current era staking information
		<ErasTotalStake<T>>::insert(&new_planned_era, total_stake);

		// Collect the pref of all winners.
		for stash in &elected_stashes {
			let pref = Self::validators(stash);
			<ErasValidatorPrefs<T>>::insert(&new_planned_era, stash, pref);
		}

		if new_planned_era > 0 {
			log!(
				info,
				"new validator set of size {:?} has been processed for era {:?}",
				elected_stashes.len(),
				new_planned_era,
			);
		}

		elected_stashes
	}

	/// Consume a set of [`Supports`] from [`sp_npos_elections`] and collect them into a
	/// [`Exposure`].
	fn collect_exposures(
		supports: Supports<T::AccountId>,
	) -> Vec<(T::AccountId, Exposure<T::AccountId, BalanceOf<T>>)> {
		let total_issuance = T::Currency::total_issuance();
		let to_currency = |e: frame_election_provider_support::ExtendedBalance| {
			T::CurrencyToVote::to_currency(e, total_issuance)
		};

		supports
			.into_iter()
			.map(|(validator, support)| {
				// Build `struct exposure` from `support`.
				let mut others = Vec::with_capacity(support.voters.len());
				let mut own: BalanceOf<T> = Zero::zero();
				let mut total: BalanceOf<T> = Zero::zero();
				support
					.voters
					.into_iter()
					.map(|(nominator, weight)| (nominator, to_currency(weight)))
					.for_each(|(nominator, stake)| {
						if nominator == validator {
							own = own.saturating_add(stake);
						} else {
							others.push(IndividualExposure { who: nominator, value: stake });
						}
						total = total.saturating_add(stake);
					});

				let exposure = Exposure { own, others, total };
				(validator, exposure)
			})
			.collect::<Vec<(T::AccountId, Exposure<_, _>)>>()
	}

	/// Remove all associated data of a stash account from the staking system.
	///
	/// Assumes storage is upgraded before calling.
	///
	/// This is called:
	/// - after a `withdraw_unbonded()` call that frees all of a stash's bonded balance.
	/// - through `reap_stash()` if the balance has fallen to zero (through slashing).
	pub(crate) fn kill_stash(stash: &T::AccountId, num_slashing_spans: u32) -> DispatchResult {
		let controller = <Bonded<T>>::get(stash).ok_or(Error::<T>::NotStash)?;

		slashing::clear_stash_metadata::<T>(stash, num_slashing_spans)?;

		<Bonded<T>>::remove(stash);
		<Ledger<T>>::remove(&controller);

		<Payee<T>>::remove(stash);
		Self::do_remove_validator(stash);
		Self::do_remove_nominator(stash);

		frame_system::Pallet::<T>::dec_consumers(stash);

		Ok(())
	}

	/// Clear all era information for given era.
	pub(crate) fn clear_era_information(era_index: EraIndex) {
		<ErasStakers<T>>::remove_prefix(era_index, None);
		<ErasStakersClipped<T>>::remove_prefix(era_index, None);
		<ErasValidatorPrefs<T>>::remove_prefix(era_index, None);
		<ErasValidatorReward<T>>::remove(era_index);
		<ErasRewardPoints<T>>::remove(era_index);
		<ErasTotalStake<T>>::remove(era_index);
		ErasStartSessionIndex::<T>::remove(era_index);
	}

	/// Apply previously-unapplied slashes on the beginning of a new era, after a delay.
	fn apply_unapplied_slashes(active_era: EraIndex) {
		let slash_defer_duration = T::SlashDeferDuration::get();
		<Self as Store>::EarliestUnappliedSlash::mutate(|earliest| {
			if let Some(ref mut earliest) = earliest {
				let keep_from = active_era.saturating_sub(slash_defer_duration);
				for era in (*earliest)..keep_from {
					let era_slashes = <Self as Store>::UnappliedSlashes::take(&era);
					for slash in era_slashes {
						slashing::apply_slash::<T>(slash);
					}
				}

				*earliest = (*earliest).max(keep_from)
			}
		})
	}

	/// Add reward points to validators using their stash account ID.
	///
	/// Validators are keyed by stash account ID and must be in the current elected set.
	///
	/// For each element in the iterator the given number of points in u32 is added to the
	/// validator, thus duplicates are handled.
	///
	/// At the end of the era each the total payout will be distributed among validator
	/// relatively to their points.
	///
	/// COMPLEXITY: Complexity is `number_of_validator_to_reward x current_elected_len`.
	pub fn reward_by_ids(validators_points: impl IntoIterator<Item = (T::AccountId, u32)>) {
		if let Some(active_era) = Self::active_era() {
			<ErasRewardPoints<T>>::mutate(active_era.index, |era_rewards| {
				for (validator, points) in validators_points.into_iter() {
					*era_rewards.individual.entry(validator).or_default() += points;
					era_rewards.total += points;
				}
			});
		}
	}

	/// Ensures that at the end of the current session there will be a new era.
	pub(crate) fn ensure_new_era() {
		match ForceEra::<T>::get() {
			Forcing::ForceAlways | Forcing::ForceNew => (),
			_ => ForceEra::<T>::put(Forcing::ForceNew),
		}
	}

	#[cfg(feature = "runtime-benchmarks")]
	pub fn add_era_stakers(
		current_era: EraIndex,
		controller: T::AccountId,
		exposure: Exposure<T::AccountId, BalanceOf<T>>,
	) {
		<ErasStakers<T>>::insert(&current_era, &controller, &exposure);
	}

	#[cfg(feature = "runtime-benchmarks")]
	pub fn set_slash_reward_fraction(fraction: Perbill) {
		SlashRewardFraction::<T>::put(fraction);
	}

	/// Get all of the voters that are eligible for the npos election.
	///
	/// `voter_count` imposes an implicit cap on the number of voters returned; care should be taken
	/// to ensure that it is accurate.
	///
	/// This will use all on-chain nominators, and all the validators will inject a self vote.
	///
	/// ### Slashing
	///
	/// All nominations that have been submitted before the last non-zero slash of the validator are
	/// auto-chilled.
	///
	/// Note that this is fairly expensive: it must iterate over the min of `maybe_max_len` and
	/// `voter_count` voters. Use with care.
	pub fn get_npos_voters(
		maybe_max_len: Option<usize>,
		voter_count: usize,
	) -> Vec<(T::AccountId, VoteWeight, Vec<T::AccountId>)> {
		let wanted_voters = maybe_max_len.unwrap_or(voter_count).min(voter_count);
		// Collect all slashing spans into a BTreeMap for further queries.
		let slashing_spans = <SlashingSpans<T>>::iter().collect::<BTreeMap<_, _>>();
<<<<<<< HEAD

		let unfiltered_voters: Vec<T::AccountId> =
			T::VoterListProvider::get_voters().take(wanted_voters).collect();
		// TODO: filter slashing spans
		// concatenate account ids to voter data.
		unimplemented!()
=======
		// - go through 200 validators
		// - chain 10,000 nominators
		T::VoterListProvider::get_voters(slashing_spans).take(wanted_voters).collect()
>>>>>>> abfc1deb
	}

	/// This is a very expensive function and result should be cached versus being called multiple times.
	pub fn get_npos_targets() -> Vec<T::AccountId> {
		// all current validators to be included
		Validators::<T>::iter().map(|(v, _)| v).collect::<Vec<_>>()
	}

	/// This function will add a nominator to the `Nominators` storage map,
	/// and keep track of the `CounterForNominators`.
	///
	/// If the nominator already exists, their nominations will be updated.
	///
	/// NOTE: you must ALWAYS use this function to add a nominator to the system. Any access to
	/// `Nominators`, its counter, or `VoterList` outside of this function is almost certainly
	/// wrong.
	pub fn do_add_nominator(who: &T::AccountId, nominations: Nominations<T::AccountId>) {
		if !Nominators::<T>::contains_key(who) {
			CounterForNominators::<T>::mutate(|x| x.saturating_inc())
		}
		Nominators::<T>::insert(who, nominations);
		T::VoterListProvider::on_insert(who, Self::weight_of_fn()(who));
		debug_assert_eq!(T::VoterListProvider::sanity_check(), Ok(()));
	}

	/// This function will remove a nominator from the `Nominators` storage map,
	/// and keep track of the `CounterForNominators`.
	///
	/// Returns true if `who` was removed from `Nominators`, otherwise false.
	///
	/// NOTE: you must ALWAYS use this function to remove a nominator from the system. Any access to
	/// `Nominators`, its counter, or `VoterList` outside of this function is almost certainly
	/// wrong.
	pub fn do_remove_nominator(who: &T::AccountId) -> bool {
		if Nominators::<T>::contains_key(who) {
			Nominators::<T>::remove(who);
			CounterForNominators::<T>::mutate(|x| x.saturating_dec());
			T::VoterListProvider::on_remove(who);
			debug_assert_eq!(T::VoterListProvider::sanity_check(), Ok(()));
			true
		} else {
			false
		}
	}

	/// This function will add a validator to the `Validators` storage map, and keep track of the
	/// `CounterForValidators`.
	///
	/// If the validator already exists, their preferences will be updated.
	///
	/// NOTE: you must ALWAYS use this function to add a validator to the system. Any access to
	/// `Validators`, its counter, or `VoterList` outside of this function is almost certainly
	/// wrong.
	pub fn do_add_validator(who: &T::AccountId, prefs: ValidatorPrefs) {
		if !Validators::<T>::contains_key(who) {
			CounterForValidators::<T>::mutate(|x| x.saturating_inc())
		}
		Validators::<T>::insert(who, prefs);
		T::VoterListProvider::on_insert(who, Self::weight_of_fn()(who));
		debug_assert_eq!(T::VoterListProvider::sanity_check(), Ok(()));
	}

	/// This function will remove a validator from the `Validators` storage map,
	/// and keep track of the `CounterForValidators`.
	///
	/// Returns true if `who` was removed from `Validators`, otherwise false.
	///
	/// NOTE: you must ALWAYS use this function to remove a validator from the system. Any access to
	/// `Validators`, its counter, or `VoterList` outside of this function is almost certainly
	/// wrong.
	pub fn do_remove_validator(who: &T::AccountId) -> bool {
		if Validators::<T>::contains_key(who) {
			Validators::<T>::remove(who);
			CounterForValidators::<T>::mutate(|x| x.saturating_dec());
			T::VoterListProvider::on_remove(who);
			debug_assert_eq!(T::VoterListProvider::sanity_check(), Ok(()));
			true
		} else {
			false
		}
	}
}

impl<T: Config>
	frame_election_provider_support::ElectionDataProvider<T::AccountId, BlockNumberFor<T>>
	for Pallet<T>
{
	const MAXIMUM_VOTES_PER_VOTER: u32 = T::MAX_NOMINATIONS;
	fn desired_targets() -> data_provider::Result<(u32, Weight)> {
		Ok((Self::validator_count(), <T as frame_system::Config>::DbWeight::get().reads(1)))
	}

	fn voters(
		maybe_max_len: Option<usize>,
	) -> data_provider::Result<(Vec<(T::AccountId, VoteWeight, Vec<T::AccountId>)>, Weight)> {
		let nominator_count = CounterForNominators::<T>::get();
		let validator_count = CounterForValidators::<T>::get();
		let voter_count = nominator_count.saturating_add(validator_count) as usize;

		// check a few counters one last time...
		debug_assert!(<Nominators<T>>::iter().count() as u32 == CounterForNominators::<T>::get());
		debug_assert!(<Validators<T>>::iter().count() as u32 == CounterForValidators::<T>::get());
		// debug_assert_eq!(
		// 	voter_count,
		// 	T::VoterListProvider::get_voters().count(),
		// 	"voter_count must be accurate",
		// );

		let slashing_span_count = <SlashingSpans<T>>::iter().count();
		let weight = T::WeightInfo::get_npos_voters(
			nominator_count,
			validator_count,
			slashing_span_count as u32,
		);

		Ok((Self::get_npos_voters(maybe_max_len, voter_count), weight))
	}

	fn targets(maybe_max_len: Option<usize>) -> data_provider::Result<(Vec<T::AccountId>, Weight)> {
		let target_count = CounterForValidators::<T>::get() as usize;

		if maybe_max_len.map_or(false, |max_len| target_count > max_len) {
			return Err("Target snapshot too big");
		}

		let weight = <T as frame_system::Config>::DbWeight::get().reads(target_count as u64);
		Ok((Self::get_npos_targets(), weight))
	}

	fn next_election_prediction(now: T::BlockNumber) -> T::BlockNumber {
		let current_era = Self::current_era().unwrap_or(0);
		let current_session = Self::current_planned_session();
		let current_era_start_session_index =
			Self::eras_start_session_index(current_era).unwrap_or(0);
		// Number of session in the current era or the maximum session per era if reached.
		let era_progress = current_session
			.saturating_sub(current_era_start_session_index)
			.min(T::SessionsPerEra::get());

		let until_this_session_end = T::NextNewSession::estimate_next_new_session(now)
			.0
			.unwrap_or_default()
			.saturating_sub(now);

		let session_length = T::NextNewSession::average_session_length();

		let sessions_left: T::BlockNumber = match ForceEra::<T>::get() {
			Forcing::ForceNone => Bounded::max_value(),
			Forcing::ForceNew | Forcing::ForceAlways => Zero::zero(),
			Forcing::NotForcing if era_progress >= T::SessionsPerEra::get() => Zero::zero(),
			Forcing::NotForcing => T::SessionsPerEra::get()
				.saturating_sub(era_progress)
				// One session is computed in this_session_end.
				.saturating_sub(1)
				.into(),
		};

		now.saturating_add(
			until_this_session_end.saturating_add(sessions_left.saturating_mul(session_length)),
		)
	}

	#[cfg(any(feature = "runtime-benchmarks", test))]
	fn add_voter(voter: T::AccountId, weight: VoteWeight, targets: Vec<T::AccountId>) {
		use sp_std::convert::TryFrom;
		let stake = <BalanceOf<T>>::try_from(weight).unwrap_or_else(|_| {
			panic!("cannot convert a VoteWeight into BalanceOf, benchmark needs reconfiguring.")
		});
		<Bonded<T>>::insert(voter.clone(), voter.clone());
		<Ledger<T>>::insert(
			voter.clone(),
			StakingLedger {
				stash: voter.clone(),
				active: stake,
				total: stake,
				unlocking: vec![],
				claimed_rewards: vec![],
			},
		);
		Self::do_add_nominator(&voter, Nominations { targets, submitted_in: 0, suppressed: false });
	}

	#[cfg(any(feature = "runtime-benchmarks", test))]
	fn add_target(target: T::AccountId) {
		let stake = MinValidatorBond::<T>::get() * 100u32.into();
		<Bonded<T>>::insert(target.clone(), target.clone());
		<Ledger<T>>::insert(
			target.clone(),
			StakingLedger {
				stash: target.clone(),
				active: stake,
				total: stake,
				unlocking: vec![],
				claimed_rewards: vec![],
			},
		);
		Self::do_add_validator(
			&target,
			ValidatorPrefs { commission: Perbill::zero(), blocked: false },
		);
	}

	#[cfg(any(feature = "runtime-benchmarks", test))]
	fn clear() {
		<Bonded<T>>::remove_all(None);
		<Ledger<T>>::remove_all(None);
		<Validators<T>>::remove_all(None);
		<Nominators<T>>::remove_all(None);
	}

	#[cfg(any(feature = "runtime-benchmarks", test))]
	fn put_snapshot(
		voters: Vec<(T::AccountId, VoteWeight, Vec<T::AccountId>)>,
		targets: Vec<T::AccountId>,
		target_stake: Option<VoteWeight>,
	) {
		use sp_std::convert::TryFrom;
		targets.into_iter().for_each(|v| {
			let stake: BalanceOf<T> = target_stake
				.and_then(|w| <BalanceOf<T>>::try_from(w).ok())
				.unwrap_or_else(|| MinNominatorBond::<T>::get() * 100u32.into());
			<Bonded<T>>::insert(v.clone(), v.clone());
			<Ledger<T>>::insert(
				v.clone(),
				StakingLedger {
					stash: v.clone(),
					active: stake,
					total: stake,
					unlocking: vec![],
					claimed_rewards: vec![],
				},
			);
			Self::do_add_validator(
				&v,
				ValidatorPrefs { commission: Perbill::zero(), blocked: false },
			);
		});

		voters.into_iter().for_each(|(v, s, t)| {
			let stake = <BalanceOf<T>>::try_from(s).unwrap_or_else(|_| {
				panic!("cannot convert a VoteWeight into BalanceOf, benchmark needs reconfiguring.")
			});
			<Bonded<T>>::insert(v.clone(), v.clone());
			<Ledger<T>>::insert(
				v.clone(),
				StakingLedger {
					stash: v.clone(),
					active: stake,
					total: stake,
					unlocking: vec![],
					claimed_rewards: vec![],
				},
			);
			Self::do_add_nominator(
				&v,
				Nominations { targets: t, submitted_in: 0, suppressed: false },
			);
		});
	}
}

/// In this implementation `new_session(session)` must be called before `end_session(session-1)`
/// i.e. the new session must be planned before the ending of the previous session.
///
/// Once the first new_session is planned, all session must start and then end in order, though
/// some session can lag in between the newest session planned and the latest session started.
impl<T: Config> pallet_session::SessionManager<T::AccountId> for Pallet<T> {
	fn new_session(new_index: SessionIndex) -> Option<Vec<T::AccountId>> {
		log!(trace, "planning new session {}", new_index);
		CurrentPlannedSession::<T>::put(new_index);
		Self::new_session(new_index, false)
	}
	fn new_session_genesis(new_index: SessionIndex) -> Option<Vec<T::AccountId>> {
		log!(trace, "planning new session {} at genesis", new_index);
		CurrentPlannedSession::<T>::put(new_index);
		Self::new_session(new_index, true)
	}
	fn start_session(start_index: SessionIndex) {
		log!(trace, "starting session {}", start_index);
		Self::start_session(start_index)
	}
	fn end_session(end_index: SessionIndex) {
		log!(trace, "ending session {}", end_index);
		Self::end_session(end_index)
	}
}

impl<T: Config> historical::SessionManager<T::AccountId, Exposure<T::AccountId, BalanceOf<T>>>
	for Pallet<T>
{
	fn new_session(
		new_index: SessionIndex,
	) -> Option<Vec<(T::AccountId, Exposure<T::AccountId, BalanceOf<T>>)>> {
		<Self as pallet_session::SessionManager<_>>::new_session(new_index).map(|validators| {
			let current_era = Self::current_era()
				// Must be some as a new era has been created.
				.unwrap_or(0);

			validators
				.into_iter()
				.map(|v| {
					let exposure = Self::eras_stakers(current_era, &v);
					(v, exposure)
				})
				.collect()
		})
	}
	fn new_session_genesis(
		new_index: SessionIndex,
	) -> Option<Vec<(T::AccountId, Exposure<T::AccountId, BalanceOf<T>>)>> {
		<Self as pallet_session::SessionManager<_>>::new_session_genesis(new_index).map(
			|validators| {
				let current_era = Self::current_era()
					// Must be some as a new era has been created.
					.unwrap_or(0);

				validators
					.into_iter()
					.map(|v| {
						let exposure = Self::eras_stakers(current_era, &v);
						(v, exposure)
					})
					.collect()
			},
		)
	}
	fn start_session(start_index: SessionIndex) {
		<Self as pallet_session::SessionManager<_>>::start_session(start_index)
	}
	fn end_session(end_index: SessionIndex) {
		<Self as pallet_session::SessionManager<_>>::end_session(end_index)
	}
}

/// Add reward points to block authors:
/// * 20 points to the block producer for producing a (non-uncle) block in the relay chain,
/// * 2 points to the block producer for each reference to a previously unreferenced uncle, and
/// * 1 point to the producer of each referenced uncle block.
impl<T> pallet_authorship::EventHandler<T::AccountId, T::BlockNumber> for Pallet<T>
where
	T: Config + pallet_authorship::Config + pallet_session::Config,
{
	fn note_author(author: T::AccountId) {
		Self::reward_by_ids(vec![(author, 20)])
	}
	fn note_uncle(author: T::AccountId, _age: T::BlockNumber) {
		Self::reward_by_ids(vec![(<pallet_authorship::Pallet<T>>::author(), 2), (author, 1)])
	}
}

/// This is intended to be used with `FilterHistoricalOffences`.
impl<T: Config>
	OnOffenceHandler<T::AccountId, pallet_session::historical::IdentificationTuple<T>, Weight>
	for Pallet<T>
where
	T: pallet_session::Config<ValidatorId = <T as frame_system::Config>::AccountId>,
	T: pallet_session::historical::Config<
		FullIdentification = Exposure<<T as frame_system::Config>::AccountId, BalanceOf<T>>,
		FullIdentificationOf = ExposureOf<T>,
	>,
	T::SessionHandler: pallet_session::SessionHandler<<T as frame_system::Config>::AccountId>,
	T::SessionManager: pallet_session::SessionManager<<T as frame_system::Config>::AccountId>,
	T::ValidatorIdOf: Convert<
		<T as frame_system::Config>::AccountId,
		Option<<T as frame_system::Config>::AccountId>,
	>,
{
	fn on_offence(
		offenders: &[OffenceDetails<
			T::AccountId,
			pallet_session::historical::IdentificationTuple<T>,
		>],
		slash_fraction: &[Perbill],
		slash_session: SessionIndex,
	) -> Weight {
		let reward_proportion = SlashRewardFraction::<T>::get();
		let mut consumed_weight: Weight = 0;
		let mut add_db_reads_writes = |reads, writes| {
			consumed_weight += T::DbWeight::get().reads_writes(reads, writes);
		};

		let active_era = {
			let active_era = Self::active_era();
			add_db_reads_writes(1, 0);
			if active_era.is_none() {
				// This offence need not be re-submitted.
				return consumed_weight;
			}
			active_era.expect("value checked not to be `None`; qed").index
		};
		let active_era_start_session_index = Self::eras_start_session_index(active_era)
			.unwrap_or_else(|| {
				frame_support::print("Error: start_session_index must be set for current_era");
				0
			});
		add_db_reads_writes(1, 0);

		let window_start = active_era.saturating_sub(T::BondingDuration::get());

		// Fast path for active-era report - most likely.
		// `slash_session` cannot be in a future active era. It must be in `active_era` or before.
		let slash_era = if slash_session >= active_era_start_session_index {
			active_era
		} else {
			let eras = BondedEras::<T>::get();
			add_db_reads_writes(1, 0);

			// Reverse because it's more likely to find reports from recent eras.
			match eras.iter().rev().filter(|&&(_, ref sesh)| sesh <= &slash_session).next() {
				Some(&(ref slash_era, _)) => *slash_era,
				// Before bonding period. defensive - should be filtered out.
				None => return consumed_weight,
			}
		};

		<Self as Store>::EarliestUnappliedSlash::mutate(|earliest| {
			if earliest.is_none() {
				*earliest = Some(active_era)
			}
		});
		add_db_reads_writes(1, 1);

		let slash_defer_duration = T::SlashDeferDuration::get();

		let invulnerables = Self::invulnerables();
		add_db_reads_writes(1, 0);

		for (details, slash_fraction) in offenders.iter().zip(slash_fraction) {
			let (stash, exposure) = &details.offender;

			// Skip if the validator is invulnerable.
			if invulnerables.contains(stash) {
				continue;
			}

			let unapplied = slashing::compute_slash::<T>(slashing::SlashParams {
				stash,
				slash: *slash_fraction,
				exposure,
				slash_era,
				window_start,
				now: active_era,
				reward_proportion,
			});

			if let Some(mut unapplied) = unapplied {
				let nominators_len = unapplied.others.len() as u64;
				let reporters_len = details.reporters.len() as u64;

				{
					let upper_bound = 1 /* Validator/NominatorSlashInEra */ + 2 /* fetch_spans */;
					let rw = upper_bound + nominators_len * upper_bound;
					add_db_reads_writes(rw, rw);
				}
				unapplied.reporters = details.reporters.clone();
				if slash_defer_duration == 0 {
					// Apply right away.
					slashing::apply_slash::<T>(unapplied);
					{
						let slash_cost = (6, 5);
						let reward_cost = (2, 2);
						add_db_reads_writes(
							(1 + nominators_len) * slash_cost.0 + reward_cost.0 * reporters_len,
							(1 + nominators_len) * slash_cost.1 + reward_cost.1 * reporters_len,
						);
					}
				} else {
					// Defer to end of some `slash_defer_duration` from now.
					<Self as Store>::UnappliedSlashes::mutate(active_era, move |for_later| {
						for_later.push(unapplied)
					});
					add_db_reads_writes(1, 1);
				}
			} else {
				add_db_reads_writes(4 /* fetch_spans */, 5 /* kick_out_if_recent */)
			}
		}

		consumed_weight
	}
}<|MERGE_RESOLUTION|>--- conflicted
+++ resolved
@@ -654,18 +654,12 @@
 		let wanted_voters = maybe_max_len.unwrap_or(voter_count).min(voter_count);
 		// Collect all slashing spans into a BTreeMap for further queries.
 		let slashing_spans = <SlashingSpans<T>>::iter().collect::<BTreeMap<_, _>>();
-<<<<<<< HEAD
 
 		let unfiltered_voters: Vec<T::AccountId> =
 			T::VoterListProvider::get_voters().take(wanted_voters).collect();
 		// TODO: filter slashing spans
 		// concatenate account ids to voter data.
 		unimplemented!()
-=======
-		// - go through 200 validators
-		// - chain 10,000 nominators
-		T::VoterListProvider::get_voters(slashing_spans).take(wanted_voters).collect()
->>>>>>> abfc1deb
 	}
 
 	/// This is a very expensive function and result should be cached versus being called multiple times.
