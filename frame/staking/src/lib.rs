// This file is part of Substrate.

// Copyright (C) 2017-2022 Parity Technologies (UK) Ltd.
// SPDX-License-Identifier: Apache-2.0

// Licensed under the Apache License, Version 2.0 (the "License");
// you may not use this file except in compliance with the License.
// You may obtain a copy of the License at
//
// 	http://www.apache.org/licenses/LICENSE-2.0
//
// Unless required by applicable law or agreed to in writing, software
// distributed under the License is distributed on an "AS IS" BASIS,
// WITHOUT WARRANTIES OR CONDITIONS OF ANY KIND, either express or implied.
// See the License for the specific language governing permissions and
// limitations under the License.

//! # Staking Pallet
//!
//! The Staking pallet is used to manage funds at stake by network maintainers.
//!
//! - [`Config`]
//! - [`Call`]
//! - [`Pallet`]
//!
//! ## Overview
//!
//! The Staking pallet is the means by which a set of network maintainers (known as _authorities_ in
//! some contexts and _validators_ in others) are chosen based upon those who voluntarily place
//! funds under deposit. Under deposit, those funds are rewarded under normal operation but are held
//! at pain of _slash_ (expropriation) should the staked maintainer be found not to be discharging
//! its duties properly.
//!
//! ### Terminology
//! <!-- Original author of paragraph: @gavofyork -->
//!
//! - Staking: The process of locking up funds for some time, placing them at risk of slashing
//!   (loss) in order to become a rewarded maintainer of the network.
//! - Validating: The process of running a node to actively maintain the network, either by
//!   producing blocks or guaranteeing finality of the chain.
//! - Nominating: The process of placing staked funds behind one or more validators in order to
//!   share in any reward, and punishment, they take.
//! - Stash account: The account holding an owner's funds used for staking.
//! - Controller account: The account that controls an owner's funds for staking.
//! - Era: A (whole) number of sessions, which is the period that the validator set (and each
//!   validator's active nominator set) is recalculated and where rewards are paid out.
//! - Slash: The punishment of a staker by reducing its funds.
//!
//! ### Goals
//! <!-- Original author of paragraph: @gavofyork -->
//!
//! The staking system in Substrate NPoS is designed to make the following possible:
//!
//! - Stake funds that are controlled by a cold wallet.
//! - Withdraw some, or deposit more, funds without interrupting the role of an entity.
//! - Switch between roles (nominator, validator, idle) with minimal overhead.
//!
//! ### Scenarios
//!
//! #### Staking
//!
//! Almost any interaction with the Staking pallet requires a process of _**bonding**_ (also known
//! as being a _staker_). To become *bonded*, a fund-holding register known as the _stash account_,
//! which holds some or all of the funds that become frozen in place as part of the staking process,
//! is paired with an active **controller** account, which issues instructions on how they shall be
//! used.
//!
//! An account pair can become bonded using the [`bond`](Call::bond) call.
//!
//! Stash accounts can change their associated controller using the
//! [`set_controller`](Call::set_controller) call.
//!
//! There are three possible roles that any staked account pair can be in: `Validator`, `Nominator`
//! and `Idle` (defined in [`StakerStatus`]). There are three
//! corresponding instructions to change between roles, namely:
//! [`validate`](Call::validate),
//! [`nominate`](Call::nominate), and [`chill`](Call::chill).
//!
//! #### Validating
//!
//! A **validator** takes the role of either validating blocks or ensuring their finality,
//! maintaining the veracity of the network. A validator should avoid both any sort of malicious
//! misbehavior and going offline. Bonded accounts that state interest in being a validator do NOT
//! get immediately chosen as a validator. Instead, they are declared as a _candidate_ and they
//! _might_ get elected at the _next era_ as a validator. The result of the election is determined
//! by nominators and their votes.
//!
//! An account can become a validator candidate via the
//! [`validate`](Call::validate) call.
//!
//! #### Nomination
//!
//! A **nominator** does not take any _direct_ role in maintaining the network, instead, it votes on
//! a set of validators  to be elected. Once interest in nomination is stated by an account, it
//! takes effect at the next election round. The funds in the nominator's stash account indicate the
//! _weight_ of its vote. Both the rewards and any punishment that a validator earns are shared
//! between the validator and its nominators. This rule incentivizes the nominators to NOT vote for
//! the misbehaving/offline validators as much as possible, simply because the nominators will also
//! lose funds if they vote poorly.
//!
//! An account can become a nominator via the [`nominate`](Call::nominate) call.
//!
//! #### Voting
//!
//! Staking is closely related to elections; actual validators are chosen from among all potential
//! validators via election by the potential validators and nominators. To reduce use of the phrase
//! "potential validators and nominators", we often use the term **voters**, who are simply
//! the union of potential validators and nominators.
//!
//! #### Rewards and Slash
//!
//! The **reward and slashing** procedure is the core of the Staking pallet, attempting to _embrace
//! valid behavior_ while _punishing any misbehavior or lack of availability_.
//!
//! Rewards must be claimed for each era before it gets too old by `$HISTORY_DEPTH` using the
//! `payout_stakers` call. Any account can call `payout_stakers`, which pays the reward to the
//! validator as well as its nominators. Only the [`Config::MaxNominatorRewardedPerValidator`]
//! biggest stakers can claim their reward. This is to limit the i/o cost to mutate storage for each
//! nominator's account.
//!
//! Slashing can occur at any point in time, once misbehavior is reported. Once slashing is
//! determined, a value is deducted from the balance of the validator and all the nominators who
//! voted for this validator (values are deducted from the _stash_ account of the slashed entity).
//!
//! Slashing logic is further described in the documentation of the `slashing` pallet.
//!
//! Similar to slashing, rewards are also shared among a validator and its associated nominators.
//! Yet, the reward funds are not always transferred to the stash account and can be configured. See
//! [Reward Calculation](#reward-calculation) for more details.
//!
//! #### Chilling
//!
//! Finally, any of the roles above can choose to step back temporarily and just chill for a while.
//! This means that if they are a nominator, they will not be considered as voters anymore and if
//! they are validators, they will no longer be a candidate for the next election.
//!
//! An account can step back via the [`chill`](Call::chill) call.
//!
//! ### Session managing
//!
//! The pallet implement the trait `SessionManager`. Which is the only API to query new validator
//! set and allowing these validator set to be rewarded once their era is ended.
//!
//! ## Interface
//!
//! ### Dispatchable Functions
//!
//! The dispatchable functions of the Staking pallet enable the steps needed for entities to accept
//! and change their role, alongside some helper functions to get/set the metadata of the pallet.
//!
//! ### Public Functions
//!
//! The Staking pallet contains many public storage items and (im)mutable functions.
//!
//! ## Usage
//!
//! ### Example: Rewarding a validator by id.
//!
//! ```
//! use pallet_staking::{self as staking};
//!
//! #[frame_support::pallet]
//! pub mod pallet {
//! 	use super::*;
//! 	use frame_support::pallet_prelude::*;
//! 	use frame_system::pallet_prelude::*;
//!
//! 	#[pallet::pallet]
//! 	pub struct Pallet<T>(_);
//!
//! 	#[pallet::config]
//! 	pub trait Config: frame_system::Config + staking::Config {}
//!
//! 	#[pallet::call]
//! 	impl<T: Config> Pallet<T> {
//!         /// Reward a validator.
//!         #[pallet::weight(0)]
//!         pub fn reward_myself(origin: OriginFor<T>) -> DispatchResult {
//!             let reported = ensure_signed(origin)?;
//!             <staking::Pallet<T>>::reward_by_ids(vec![(reported, 10)]);
//!             Ok(())
//!         }
//!     }
//! }
//! # fn main() { }
//! ```
//!
//! ## Implementation Details
//!
//! ### Era payout
//!
//! The era payout is computed using yearly inflation curve defined at
//! [`Config::EraPayout`] as such:
//!
//! ```nocompile
//! staker_payout = yearly_inflation(npos_token_staked / total_tokens) * total_tokens / era_per_year
//! ```
//! This payout is used to reward stakers as defined in next section
//!
//! ```nocompile
//! remaining_payout = max_yearly_inflation * total_tokens / era_per_year - staker_payout
//! ```
//! The remaining reward is send to the configurable end-point
//! [`Config::RewardRemainder`].
//!
//! ### Reward Calculation
//!
//! Validators and nominators are rewarded at the end of each era. The total reward of an era is
//! calculated using the era duration and the staking rate (the total amount of tokens staked by
//! nominators and validators, divided by the total token supply). It aims to incentivize toward a
//! defined staking rate. The full specification can be found
//! [here](https://research.web3.foundation/en/latest/polkadot/Token%20Economics.html#inflation-model).
//!
//! Total reward is split among validators and their nominators depending on the number of points
//! they received during the era. Points are added to a validator using
//! [`reward_by_ids`](Pallet::reward_by_ids).
//!
//! [`Pallet`] implements
//! [`pallet_authorship::EventHandler`] to add reward
//! points to block producer and block producer of referenced uncles.
//!
//! The validator and its nominator split their reward as following:
//!
//! The validator can declare an amount, named [`commission`](ValidatorPrefs::commission), that does
//! not get shared with the nominators at each reward payout through its [`ValidatorPrefs`]. This
//! value gets deducted from the total reward that is paid to the validator and its nominators. The
//! remaining portion is split pro rata among the validator and the top
//! [`Config::MaxNominatorRewardedPerValidator`] nominators that nominated the validator,
//! proportional to the value staked behind the validator (_i.e._ dividing the
//! [`own`](Exposure::own) or [`others`](Exposure::others) by [`total`](Exposure::total) in
//! [`Exposure`]). Note that the pro rata division of rewards uses the total exposure behind the
//! validator, *not* just the exposure of the validator and the top
//! [`Config::MaxNominatorRewardedPerValidator`] nominators.
//!
//! All entities who receive a reward have the option to choose their reward destination through the
//! [`Payee`] storage item (see
//! [`set_payee`](Call::set_payee)), to be one of the following:
//!
//! - Controller account, (obviously) not increasing the staked value.
//! - Stash account, not increasing the staked value.
//! - Stash account, also increasing the staked value.
//!
//! ### Additional Fund Management Operations
//!
//! Any funds already placed into stash can be the target of the following operations:
//!
//! The controller account can free a portion (or all) of the funds using the
//! [`unbond`](Call::unbond) call. Note that the funds are not immediately
//! accessible. Instead, a duration denoted by
//! [`Config::BondingDuration`] (in number of eras) must
//! pass until the funds can actually be removed. Once the `BondingDuration` is over, the
//! [`withdraw_unbonded`](Call::withdraw_unbonded) call can be used to actually
//! withdraw the funds.
//!
//! Note that there is a limitation to the number of fund-chunks that can be scheduled to be
//! unlocked in the future via [`unbond`](Call::unbond). In case this maximum
//! (`MAX_UNLOCKING_CHUNKS`) is reached, the bonded account _must_ first wait until a successful
//! call to `withdraw_unbonded` to remove some of the chunks.
//!
//! ### Election Algorithm
//!
//! The current election algorithm is implemented based on Phragmén. The reference implementation
//! can be found [here](https://github.com/w3f/consensus/tree/master/NPoS).
//!
//! The election algorithm, aside from electing the validators with the most stake value and votes,
//! tries to divide the nominator votes among candidates in an equal manner. To further assure this,
//! an optional post-processing can be applied that iteratively normalizes the nominator staked
//! values until the total difference among votes of a particular nominator are less than a
//! threshold.
//!
//! ## GenesisConfig
//!
//! The Staking pallet depends on the [`GenesisConfig`]. The
//! `GenesisConfig` is optional and allow to set some initial stakers.
//!
//! ## Related Modules
//!
//! - [Balances](../pallet_balances/index.html): Used to manage values at stake.
//! - [Session](../pallet_session/index.html): Used to manage sessions. Also, a list of new
//!   validators is stored in the Session pallet's `Validators` at the end of each era.

#![cfg_attr(not(feature = "std"), no_std)]
#![recursion_limit = "256"]

#[cfg(feature = "runtime-benchmarks")]
pub mod benchmarking;
#[cfg(any(feature = "runtime-benchmarks", test))]
pub mod testing_utils;

#[cfg(test)]
pub(crate) mod mock;
#[cfg(test)]
mod tests;

pub mod inflation;
pub mod migrations;
pub mod slashing;
pub mod weights;

mod pallet;

use codec::{Decode, Encode, HasCompact};
use frame_election_provider_support::ElectionProvider;
use frame_support::{
	parameter_types,
	traits::{Currency, Get},
	weights::Weight,
	BoundedVec, CloneNoBound, EqNoBound, PartialEqNoBound, RuntimeDebugNoBound,
};
use scale_info::TypeInfo;
use sp_runtime::{
	curve::PiecewiseLinear,
	traits::{AtLeast32BitUnsigned, Convert, Saturating, Zero},
	Perbill, RuntimeDebug,
};
use sp_staking::{
	offence::{Offence, OffenceError, ReportOffence},
	EraIndex, SessionIndex,
};
use sp_std::{collections::btree_map::BTreeMap, convert::From, prelude::*};
pub use weights::WeightInfo;

pub use pallet::{pallet::*, *};

pub(crate) const LOG_TARGET: &'static str = "runtime::staking";

// syntactic sugar for logging.
#[macro_export]
macro_rules! log {
	($level:tt, $patter:expr $(, $values:expr)* $(,)?) => {
		log::$level!(
			target: crate::LOG_TARGET,
			concat!("[{:?}] 💸 ", $patter), <frame_system::Pallet<T>>::block_number() $(, $values)*
		)
	};
}

/// Counter for the number of "reward" points earned by a given validator.
pub type RewardPoint = u32;

/// The balance type of this pallet.
pub type BalanceOf<T> =
	<<T as Config>::Currency as Currency<<T as frame_system::Config>::AccountId>>::Balance;

type PositiveImbalanceOf<T> = <<T as Config>::Currency as Currency<
	<T as frame_system::Config>::AccountId,
>>::PositiveImbalance;
type NegativeImbalanceOf<T> = <<T as Config>::Currency as Currency<
	<T as frame_system::Config>::AccountId,
>>::NegativeImbalance;

<<<<<<< HEAD
/// The number of pages that the election provider of staking is expected to provide.
pub(crate) type PagesOf<T> = <<T as Config>::ElectionProvider as ElectionProvider>::Pages;
=======
parameter_types! {
	pub MaxUnlockingChunks: u32 = 32;
}
>>>>>>> 8cbda809

/// Information regarding the active era (era in used in session).
#[derive(Encode, Decode, RuntimeDebug, TypeInfo)]
pub struct ActiveEraInfo {
	/// Index of era.
	pub index: EraIndex,
	/// Moment of start expressed as millisecond from `$UNIX_EPOCH`.
	///
	/// Start can be none if start hasn't been set for the era yet,
	/// Start is set on the first on_finalize of the era to guarantee usage of `Time`.
	start: Option<u64>,
}

/// Reward points of an era. Used to split era total payout between validators.
///
/// This points will be used to reward validators and their respective nominators.
#[derive(PartialEq, Encode, Decode, RuntimeDebug, TypeInfo)]
pub struct EraRewardPoints<AccountId: Ord> {
	/// Total number of points. Equals the sum of reward points for each validator.
	total: RewardPoint,
	/// The reward points earned by a given validator.
	individual: BTreeMap<AccountId, RewardPoint>,
}

impl<AccountId: Ord> Default for EraRewardPoints<AccountId> {
	fn default() -> Self {
		EraRewardPoints { total: Default::default(), individual: BTreeMap::new() }
	}
}

/// Indicates the initial status of the staker.
#[derive(RuntimeDebug, TypeInfo)]
#[cfg_attr(feature = "std", derive(serde::Serialize, serde::Deserialize, Clone))]
pub enum StakerStatus<AccountId> {
	/// Chilling.
	Idle,
	/// Declared desire in validating or already participating in it.
	Validator,
	/// Nominating for a group of other stakers.
	Nominator(Vec<AccountId>),
}

/// A destination account for payment.
#[derive(PartialEq, Eq, Copy, Clone, Encode, Decode, RuntimeDebug, TypeInfo)]
pub enum RewardDestination<AccountId> {
	/// Pay into the stash account, increasing the amount at stake accordingly.
	Staked,
	/// Pay into the stash account, not increasing the amount at stake.
	Stash,
	/// Pay into the controller account.
	Controller,
	/// Pay into a specified account.
	Account(AccountId),
	/// Receive no reward.
	None,
}

impl<AccountId> Default for RewardDestination<AccountId> {
	fn default() -> Self {
		RewardDestination::Staked
	}
}

/// Preference of what happens regarding validation.
#[derive(PartialEq, Eq, Clone, Encode, Decode, RuntimeDebug, TypeInfo, Default)]
pub struct ValidatorPrefs {
	/// Reward that validator takes up-front; only the rest is split between themselves and
	/// nominators.
	#[codec(compact)]
	pub commission: Perbill,
	/// Whether or not this validator is accepting more nominations. If `true`, then no nominator
	/// who is not already nominating this validator may nominate them. By default, validators
	/// are accepting nominations.
	pub blocked: bool,
}

/// Just a Balance/BlockNumber tuple to encode when a chunk of funds will be unlocked.
#[derive(PartialEq, Eq, Clone, Encode, Decode, RuntimeDebug, TypeInfo)]
pub struct UnlockChunk<Balance: HasCompact> {
	/// Amount of funds to be unlocked.
	#[codec(compact)]
	value: Balance,
	/// Era number at which point it'll be unlocked.
	#[codec(compact)]
	era: EraIndex,
}

/// The ledger of a (bonded) stash.
#[derive(PartialEq, Eq, Clone, Encode, Decode, RuntimeDebug, TypeInfo)]
pub struct StakingLedger<AccountId, Balance: HasCompact> {
	/// The stash account whose balance is actually locked and at stake.
	pub stash: AccountId,
	/// The total amount of the stash's balance that we are currently accounting for.
	/// It's just `active` plus all the `unlocking` balances.
	#[codec(compact)]
	pub total: Balance,
	/// The total amount of the stash's balance that will be at stake in any forthcoming
	/// rounds.
	#[codec(compact)]
	pub active: Balance,
	/// Any balance that is becoming free, which may eventually be transferred out of the stash
	/// (assuming it doesn't get slashed first). It is assumed that this will be treated as a first
	/// in, first out queue where the new (higher value) eras get pushed on the back.
	pub unlocking: BoundedVec<UnlockChunk<Balance>, MaxUnlockingChunks>,
	/// List of eras for which the stakers behind a validator have claimed rewards. Only updated
	/// for validators.
	pub claimed_rewards: Vec<EraIndex>,
}

impl<AccountId, Balance: HasCompact + Copy + Saturating + AtLeast32BitUnsigned + Zero>
	StakingLedger<AccountId, Balance>
{
	/// Initializes the default object using the given `validator`.
	pub fn default_from(stash: AccountId) -> Self {
		Self {
			stash,
			total: Zero::zero(),
			active: Zero::zero(),
			unlocking: Default::default(),
			claimed_rewards: vec![],
		}
	}

	/// Remove entries from `unlocking` that are sufficiently old and reduce the
	/// total by the sum of their balances.
	fn consolidate_unlocked(self, current_era: EraIndex) -> Self {
		let mut total = self.total;
		let unlocking: BoundedVec<_, _> = self
			.unlocking
			.into_iter()
			.filter(|chunk| {
				if chunk.era > current_era {
					true
				} else {
					total = total.saturating_sub(chunk.value);
					false
				}
			})
			.collect::<Vec<_>>()
			.try_into()
			.expect(
				"filtering items from a bounded vec always leaves length less than bounds. qed",
			);

		Self {
			stash: self.stash,
			total,
			active: self.active,
			unlocking,
			claimed_rewards: self.claimed_rewards,
		}
	}

	/// Re-bond funds that were scheduled for unlocking.
	///
	/// Returns the updated ledger, and the amount actually rebonded.
	fn rebond(mut self, value: Balance) -> (Self, Balance) {
		let mut unlocking_balance: Balance = Zero::zero();

		while let Some(last) = self.unlocking.last_mut() {
			if unlocking_balance + last.value <= value {
				unlocking_balance += last.value;
				self.active += last.value;
				self.unlocking.pop();
			} else {
				let diff = value - unlocking_balance;

				unlocking_balance += diff;
				self.active += diff;
				last.value -= diff;
			}

			if unlocking_balance >= value {
				break
			}
		}

		(self, unlocking_balance)
	}
}

impl<AccountId, Balance> StakingLedger<AccountId, Balance>
where
	Balance: AtLeast32BitUnsigned + Saturating + Copy,
{
	/// Slash the validator for a given amount of balance. This can grow the value
	/// of the slash in the case that the validator has less than `minimum_balance`
	/// active funds. Returns the amount of funds actually slashed.
	///
	/// Slashes from `active` funds first, and then `unlocking`, starting with the
	/// chunks that are closest to unlocking.
	fn slash(&mut self, mut value: Balance, minimum_balance: Balance) -> Balance {
		let pre_total = self.total;
		let total = &mut self.total;
		let active = &mut self.active;

		let slash_out_of =
			|total_remaining: &mut Balance, target: &mut Balance, value: &mut Balance| {
				let mut slash_from_target = (*value).min(*target);

				if !slash_from_target.is_zero() {
					*target -= slash_from_target;

					// Don't leave a dust balance in the staking system.
					if *target <= minimum_balance {
						slash_from_target += *target;
						*value += sp_std::mem::replace(target, Zero::zero());
					}

					*total_remaining = total_remaining.saturating_sub(slash_from_target);
					*value -= slash_from_target;
				}
			};

		slash_out_of(total, active, &mut value);

		let i = self
			.unlocking
			.iter_mut()
			.map(|chunk| {
				slash_out_of(total, &mut chunk.value, &mut value);
				chunk.value
			})
			.take_while(|value| value.is_zero()) // Take all fully-consumed chunks out.
			.count();

		// Kill all drained chunks.
		let _ = self.unlocking.drain(..i);

		pre_total.saturating_sub(*total)
	}
}

/// A record of the nominations made by a specific account.
#[derive(PartialEqNoBound, EqNoBound, Clone, Encode, Decode, RuntimeDebugNoBound, TypeInfo)]
#[codec(mel_bound())]
#[scale_info(skip_type_params(T))]
pub struct Nominations<T: Config> {
	/// The targets of nomination.
	pub targets: BoundedVec<T::AccountId, T::MaxNominations>,
	/// The era the nominations were submitted.
	///
	/// Except for initial nominations which are considered submitted at era 0.
	pub submitted_in: EraIndex,
	/// Whether the nominations have been suppressed. This can happen due to slashing of the
	/// validators, or other events that might invalidate the nomination.
	///
	/// NOTE: this for future proofing and is thus far not used.
	pub suppressed: bool,
}

/// The amount of exposure (to slashing) than an individual nominator has.
#[derive(PartialEq, Eq, PartialOrd, Ord, Clone, Encode, Decode, RuntimeDebug, TypeInfo)]
pub struct IndividualExposure<AccountId, Balance: HasCompact> {
	/// The stash account of the nominator in question.
	pub who: AccountId,
	/// Amount of funds exposed.
	#[codec(compact)]
	pub value: Balance,
}

/// A snapshot of the stake backing a single validator in the system.
#[derive(
	PartialEqNoBound, EqNoBound, CloneNoBound, Encode, Decode, RuntimeDebugNoBound, TypeInfo,
)]
#[codec(mel_bound(T: Config))]
#[scale_info(skip_type_params(T))]
pub struct Exposure<T: Config> {
	/// The total balance backing this validator.
	#[codec(compact)]
	pub total: BalanceOf<T>,
	/// The validator's own stash that is exposed.
	#[codec(compact)]
	pub own: BalanceOf<T>,
	/// The portions of nominators stashes that are exposed.
	pub others:
		BoundedVec<IndividualExposure<T::AccountId, BalanceOf<T>>, MaxIndividualExposuresOf<T>>,
}

use sp_std::cmp::Ordering;
// TODO: PartialOrdNoBound and OrdNoBound

impl<T: Config> PartialOrd for Exposure<T> {
	fn partial_cmp(&self, other: &Self) -> Option<Ordering> {
		match self.total.partial_cmp(&other.total) {
			Some(Ordering::Equal) => match self.own.partial_cmp(&other.own) {
				Some(Ordering::Equal) => self.others.partial_cmp(&other.others),
				cmp => cmp,
			},
			cmp => cmp,
		}
	}
}

impl<T: Config> Ord for Exposure<T> {
	fn cmp(&self, other: &Self) -> Ordering {
		match self.total.cmp(&other.total) {
			Ordering::Equal => match self.own.cmp(&other.own) {
				Ordering::Equal => self.others.cmp(&other.others),
				cmp => cmp,
			},
			cmp => cmp,
		}
	}
}

/// Maximum number of [`IndividualExposure`] that each [`Exposure`] can have.
pub type MaxIndividualExposuresOf<T> =
	<<T as Config>::ElectionProvider as ElectionProvider>::MaxBackersPerWinner;

/// Maximum number of exposures (validators) that each page of our [`Config::ElectionProvider`]
/// might return.
pub type MaxExposuresPerPageOf<T> =
	<<T as Config>::ElectionProvider as ElectionProvider>::MaxWinnersPerPage;

impl<T: Config> Default for Exposure<T> {
	fn default() -> Self {
		Self { total: Default::default(), own: Default::default(), others: Default::default() }
	}
}

/// A pending slash record. The value of the slash has been computed but not applied yet,
/// rather deferred for several eras.
#[derive(Encode, Decode, RuntimeDebug, TypeInfo)]
pub struct UnappliedSlash<AccountId, Balance: HasCompact> {
	/// The stash ID of the offending validator.
	validator: AccountId,
	/// The validator's own slash.
	own: Balance,
	/// All other slashed stakers and amounts.
	others: Vec<(AccountId, Balance)>,
	/// Reporters of the offence; bounty payout recipients.
	reporters: Vec<AccountId>,
	/// The amount of payout.
	payout: Balance,
}

impl<AccountId, Balance: HasCompact + Zero> UnappliedSlash<AccountId, Balance> {
	/// Initializes the default object using the given `validator`.
	pub fn default_from(validator: AccountId) -> Self {
		Self {
			validator,
			own: Zero::zero(),
			others: vec![],
			reporters: vec![],
			payout: Zero::zero(),
		}
	}
}

/// Means for interacting with a specialized version of the `session` trait.
///
/// This is needed because `Staking` sets the `ValidatorIdOf` of the `pallet_session::Config`
pub trait SessionInterface<AccountId> {
	/// Disable the validator at the given index, returns `false` if the validator was already
	/// disabled or the index is out of bounds.
	fn disable_validator(validator_index: u32) -> bool;
	/// Get the validators from session.
	fn validators() -> Vec<AccountId>;
	/// Prune historical session tries up to but not including the given index.
	fn prune_historical_up_to(up_to: SessionIndex);
}

impl<T: Config> SessionInterface<<T as frame_system::Config>::AccountId> for T
where
	T: pallet_session::Config<ValidatorId = <T as frame_system::Config>::AccountId>,
	T: pallet_session::historical::Config<
		FullIdentification = Exposure<T>,
		FullIdentificationOf = ExposureOf<T>,
	>,
	T::SessionHandler: pallet_session::SessionHandler<<T as frame_system::Config>::AccountId>,
	T::SessionManager: pallet_session::SessionManager<<T as frame_system::Config>::AccountId>,
	T::ValidatorIdOf: Convert<
		<T as frame_system::Config>::AccountId,
		Option<<T as frame_system::Config>::AccountId>,
	>,
{
	fn disable_validator(validator_index: u32) -> bool {
		<pallet_session::Pallet<T>>::disable_index(validator_index)
	}

	fn validators() -> Vec<<T as frame_system::Config>::AccountId> {
		<pallet_session::Pallet<T>>::validators()
	}

	fn prune_historical_up_to(up_to: SessionIndex) {
		<pallet_session::historical::Pallet<T>>::prune_up_to(up_to);
	}
}

/// Handler for determining how much of a balance should be paid out on the current era.
pub trait EraPayout<Balance> {
	/// Determine the payout for this era.
	///
	/// Returns the amount to be paid to stakers in this era, as well as whatever else should be
	/// paid out ("the rest").
	fn era_payout(
		total_staked: Balance,
		total_issuance: Balance,
		era_duration_millis: u64,
	) -> (Balance, Balance);
}

impl<Balance: Default> EraPayout<Balance> for () {
	fn era_payout(
		_total_staked: Balance,
		_total_issuance: Balance,
		_era_duration_millis: u64,
	) -> (Balance, Balance) {
		(Default::default(), Default::default())
	}
}

/// Adaptor to turn a `PiecewiseLinear` curve definition into an `EraPayout` impl, used for
/// backwards compatibility.
pub struct ConvertCurve<T>(sp_std::marker::PhantomData<T>);
impl<Balance: AtLeast32BitUnsigned + Clone, T: Get<&'static PiecewiseLinear<'static>>>
	EraPayout<Balance> for ConvertCurve<T>
{
	fn era_payout(
		total_staked: Balance,
		total_issuance: Balance,
		era_duration_millis: u64,
	) -> (Balance, Balance) {
		let (validator_payout, max_payout) = inflation::compute_total_payout(
			&T::get(),
			total_staked,
			total_issuance,
			// Duration of era; more than u64::MAX is rewarded as u64::MAX.
			era_duration_millis,
		);
		let rest = max_payout.saturating_sub(validator_payout.clone());
		(validator_payout, rest)
	}
}

/// Mode of era-forcing.
#[derive(Copy, Clone, PartialEq, Eq, Encode, Decode, RuntimeDebug, TypeInfo)]
#[cfg_attr(feature = "std", derive(serde::Serialize, serde::Deserialize))]
pub enum Forcing {
	/// Not forcing anything - just let whatever happen.
	NotForcing,
	/// Force a new era, then reset to `NotForcing` as soon as it is done.
	/// Note that this will force to trigger an election until a new era is triggered, if the
	/// election failed, the next session end will trigger a new election again, until success.
	ForceNew,
	/// Avoid a new era indefinitely.
	ForceNone,
	/// Force a new era at the end of all sessions indefinitely.
	ForceAlways,
}

impl Default for Forcing {
	fn default() -> Self {
		Forcing::NotForcing
	}
}

// A value placed in storage that represents the current version of the Staking storage. This value
// is used by the `on_runtime_upgrade` logic to determine whether we run storage migration logic.
// This should match directly with the semantic versions of the Rust crate.
#[derive(Encode, Decode, Clone, Copy, PartialEq, Eq, RuntimeDebug, TypeInfo)]
enum Releases {
	V1_0_0Ancient,
	V2_0_0,
	V3_0_0,
	V4_0_0,
	V5_0_0, // blockable validators.
	V6_0_0, // removal of all storage associated with offchain phragmen.
	V7_0_0, // keep track of number of nominators / validators in map
	V8_0_0, // populate `SortedListProvider`.
}

impl Default for Releases {
	fn default() -> Self {
		Releases::V8_0_0
	}
}

/// A `Convert` implementation that finds the stash of the given controller account,
/// if any.
pub struct StashOf<T>(sp_std::marker::PhantomData<T>);

impl<T: Config> Convert<T::AccountId, Option<T::AccountId>> for StashOf<T> {
	fn convert(controller: T::AccountId) -> Option<T::AccountId> {
		<Pallet<T>>::ledger(&controller).map(|l| l.stash)
	}
}

/// A typed conversion from stash account ID to the active exposure of nominators
/// on that account.
///
/// Active exposure is the exposure of the validator set currently validating, i.e. in
/// `active_era`. It can differ from the latest planned exposure in `current_era`.
pub struct ExposureOf<T>(sp_std::marker::PhantomData<T>);

impl<T: Config> Convert<T::AccountId, Option<Exposure<T>>> for ExposureOf<T> {
	fn convert(validator: T::AccountId) -> Option<Exposure<T>> {
		<Pallet<T>>::active_era()
			.map(|active_era| <Pallet<T>>::eras_stakers(active_era.index, &validator))
	}
}

/// Filter historical offences out and only allow those from the bonding period.
pub struct FilterHistoricalOffences<T, R> {
	_inner: sp_std::marker::PhantomData<(T, R)>,
}

impl<T, Reporter, Offender, R, O> ReportOffence<Reporter, Offender, O>
	for FilterHistoricalOffences<Pallet<T>, R>
where
	T: Config,
	R: ReportOffence<Reporter, Offender, O>,
	O: Offence<Offender>,
{
	fn report_offence(reporters: Vec<Reporter>, offence: O) -> Result<(), OffenceError> {
		// Disallow any slashing from before the current bonding period.
		let offence_session = offence.session_index();
		let bonded_eras = BondedEras::<T>::get();

		if bonded_eras.first().filter(|(_, start)| offence_session >= *start).is_some() {
			R::report_offence(reporters, offence)
		} else {
			<Pallet<T>>::deposit_event(Event::<T>::OldSlashingReportDiscarded(offence_session));
			Ok(())
		}
	}

	fn is_known_offence(offenders: &[Offender], time_slot: &O::TimeSlot) -> bool {
		R::is_known_offence(offenders, time_slot)
	}
}

/// Configurations of the benchmarking of the pallet.
pub trait BenchmarkingConfig {
	/// The maximum number of validators to use.
	type MaxValidators: Get<u32>;
	/// The maximum number of nominators to use.
	type MaxNominators: Get<u32>;
}

/// A mock benchmarking config for pallet-staking.
///
/// Should only be used for testing.
#[cfg(feature = "std")]
pub struct TestBenchmarkingConfig;

#[cfg(feature = "std")]
impl BenchmarkingConfig for TestBenchmarkingConfig {
	type MaxValidators = frame_support::traits::ConstU32<100>;
	type MaxNominators = frame_support::traits::ConstU32<100>;
}<|MERGE_RESOLUTION|>--- conflicted
+++ resolved
@@ -349,14 +349,12 @@
 	<T as frame_system::Config>::AccountId,
 >>::NegativeImbalance;
 
-<<<<<<< HEAD
 /// The number of pages that the election provider of staking is expected to provide.
 pub(crate) type PagesOf<T> = <<T as Config>::ElectionProvider as ElectionProvider>::Pages;
-=======
+
 parameter_types! {
 	pub MaxUnlockingChunks: u32 = 32;
 }
->>>>>>> 8cbda809
 
 /// Information regarding the active era (era in used in session).
 #[derive(Encode, Decode, RuntimeDebug, TypeInfo)]
