--- conflicted
+++ resolved
@@ -422,7 +422,6 @@
 	/// ```
 	pub fn delay(&self, y: Perbill) -> Perbill {
 		match self {
-<<<<<<< HEAD
 			Self::LinearDecreasing { length, floor, ceil } =>
 				if y < *floor {
 					Perbill::one()
@@ -430,13 +429,6 @@
 					Perbill::zero()
 				} else {
 					(*ceil - y).saturating_div(*ceil - *floor, Up) * *length
-=======
-			Self::LinearDecreasing { begin, delta } =>
-				if delta.is_zero() {
-					*delta
-				} else {
-					(*begin - y.min(*begin)).min(*delta) / *delta
->>>>>>> cd1853ba
 				},
 			Self::SteppedDecreasing { begin, end, step, period } =>
 				if y < *end {
