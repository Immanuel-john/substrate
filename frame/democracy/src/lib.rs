// This file is part of Substrate.

// Copyright (C) 2017-2022 Parity Technologies (UK) Ltd.
// SPDX-License-Identifier: Apache-2.0

// Licensed under the Apache License, Version 2.0 (the "License");
// you may not use this file except in compliance with the License.
// You may obtain a copy of the License at
//
// 	http://www.apache.org/licenses/LICENSE-2.0
//
// Unless required by applicable law or agreed to in writing, software
// distributed under the License is distributed on an "AS IS" BASIS,
// WITHOUT WARRANTIES OR CONDITIONS OF ANY KIND, either express or implied.
// See the License for the specific language governing permissions and
// limitations under the License.

//! # Democracy Pallet
//!
//! - [`Config`]
//! - [`Call`]
//!
//! ## Overview
//!
//! The Democracy pallet handles the administration of general stakeholder voting.
//!
//! There are two different queues that a proposal can be added to before it
//! becomes a referendum, 1) the proposal queue consisting of all public proposals
//! and 2) the external queue consisting of a single proposal that originates
//! from one of the _external_ origins (such as a collective group).
//!
//! Every launch period - a length defined in the runtime - the Democracy pallet
//! launches a referendum from a proposal that it takes from either the proposal
//! queue or the external queue in turn. Any token holder in the system can vote
//! on referenda. The voting system
//! uses time-lock voting by allowing the token holder to set their _conviction_
//! behind a vote. The conviction will dictate the length of time the tokens
//! will be locked, as well as the multiplier that scales the vote power.
//!
//! ### Terminology
//!
//! - **Enactment Period:** The minimum period of locking and the period between a proposal being
//! approved and enacted.
//! - **Lock Period:** A period of time after proposal enactment that the tokens of _winning_ voters
//! will be locked.
//! - **Conviction:** An indication of a voter's strength of belief in their vote. An increase
//! of one in conviction indicates that a token holder is willing to lock their tokens for twice
//! as many lock periods after enactment.
//! - **Vote:** A value that can either be in approval ("Aye") or rejection ("Nay") of a particular
//!   referendum.
//! - **Proposal:** A submission to the chain that represents an action that a proposer (either an
//! account or an external origin) suggests that the system adopt.
//! - **Referendum:** A proposal that is in the process of being voted on for either acceptance or
//!   rejection as a change to the system.
//! - **Delegation:** The act of granting your voting power to the decisions of another account for
//!   up to a certain conviction.
//!
//! ### Adaptive Quorum Biasing
//!
//! A _referendum_ can be either simple majority-carries in which 50%+1 of the
//! votes decide the outcome or _adaptive quorum biased_. Adaptive quorum biasing
//! makes the threshold for passing or rejecting a referendum higher or lower
//! depending on how the referendum was originally proposed. There are two types of
//! adaptive quorum biasing: 1) _positive turnout bias_ makes a referendum
//! require a super-majority to pass that decreases as turnout increases and
//! 2) _negative turnout bias_ makes a referendum require a super-majority to
//! reject that decreases as turnout increases. Another way to think about the
//! quorum biasing is that _positive bias_ referendums will be rejected by
//! default and _negative bias_ referendums get passed by default.
//!
//! ## Interface
//!
//! ### Dispatchable Functions
//!
//! #### Public
//!
//! These calls can be made from any externally held account capable of creating
//! a signed extrinsic.
//!
//! Basic actions:
//! - `propose` - Submits a sensitive action, represented as a hash. Requires a deposit.
//! - `second` - Signals agreement with a proposal, moves it higher on the proposal queue, and
//!   requires a matching deposit to the original.
//! - `vote` - Votes in a referendum, either the vote is "Aye" to enact the proposal or "Nay" to
//!   keep the status quo.
//! - `unvote` - Cancel a previous vote, this must be done by the voter before the vote ends.
//! - `delegate` - Delegates the voting power (tokens * conviction) to another account.
//! - `undelegate` - Stops the delegation of voting power to another account.
//!
//! Administration actions that can be done to any account:
//! - `reap_vote` - Remove some account's expired votes.
//! - `unlock` - Redetermine the account's balance lock, potentially making tokens available.
//!
//! Preimage actions:
//! - `note_preimage` - Registers the preimage for an upcoming proposal, requires a deposit that is
//!   returned once the proposal is enacted.
//! - `note_preimage_operational` - same but provided by `T::OperationalPreimageOrigin`.
//! - `note_imminent_preimage` - Registers the preimage for an upcoming proposal. Does not require a
//!   deposit, but the proposal must be in the dispatch queue.
//! - `note_imminent_preimage_operational` - same but provided by `T::OperationalPreimageOrigin`.
//! - `reap_preimage` - Removes the preimage for an expired proposal. Will only work under the
//!   condition that it's the same account that noted it and after the voting period, OR it's a
//!   different account after the enactment period.
//!
//! #### Cancellation Origin
//!
//! This call can only be made by the `CancellationOrigin`.
//!
//! - `emergency_cancel` - Schedules an emergency cancellation of a referendum. Can only happen once
//!   to a specific referendum.
//!
//! #### ExternalOrigin
//!
//! This call can only be made by the `ExternalOrigin`.
//!
//! - `external_propose` - Schedules a proposal to become a referendum once it is is legal for an
//!   externally proposed referendum.
//!
//! #### External Majority Origin
//!
//! This call can only be made by the `ExternalMajorityOrigin`.
//!
//! - `external_propose_majority` - Schedules a proposal to become a majority-carries referendum
//!   once it is legal for an externally proposed referendum.
//!
//! #### External Default Origin
//!
//! This call can only be made by the `ExternalDefaultOrigin`.
//!
//! - `external_propose_default` - Schedules a proposal to become a negative-turnout-bias referendum
//!   once it is legal for an externally proposed referendum.
//!
//! #### Fast Track Origin
//!
//! This call can only be made by the `FastTrackOrigin`.
//!
//! - `fast_track` - Schedules the current externally proposed proposal that is "majority-carries"
//!   to become a referendum immediately.
//!
//! #### Veto Origin
//!
//! This call can only be made by the `VetoOrigin`.
//!
//! - `veto_external` - Vetoes and blacklists the external proposal hash.
//!
//! #### Root
//!
//! - `cancel_referendum` - Removes a referendum.
//! - `cancel_queued` - Cancels a proposal that is queued for enactment.
//! - `clear_public_proposal` - Removes all public proposals.

#![recursion_limit = "256"]
#![cfg_attr(not(feature = "std"), no_std)]

use codec::{Decode, Encode};
use frame_support::{
	ensure,
	traits::{
		defensive_prelude::*,
		schedule::{v3::Named as ScheduleNamed, DispatchTime},
		Bounded, Currency, Get, LockIdentifier, LockableCurrency, OnUnbalanced, QueryPreimage,
		ReservableCurrency, StorePreimage, WithdrawReasons,
	},
	weights::Weight,
};
use sp_runtime::{
	traits::{Bounded as ArithBounded, One, Saturating, StaticLookup, Zero},
	ArithmeticError, DispatchError, DispatchResult,
};
use sp_std::prelude::*;

mod conviction;
mod types;
mod vote;
mod vote_threshold;
pub mod weights;
pub use conviction::Conviction;
pub use pallet::*;
pub use types::{Delegations, ReferendumInfo, ReferendumStatus, Tally, UnvoteScope};
pub use vote::{AccountVote, Vote, Voting};
pub use vote_threshold::{Approved, VoteThreshold};
pub use weights::WeightInfo;

#[cfg(test)]
mod tests;

#[cfg(feature = "runtime-benchmarks")]
pub mod benchmarking;

pub mod migrations;

const DEMOCRACY_ID: LockIdentifier = *b"democrac";

/// A proposal index.
pub type PropIndex = u32;

/// A referendum index.
pub type ReferendumIndex = u32;

type BalanceOf<T> =
	<<T as Config>::Currency as Currency<<T as frame_system::Config>::AccountId>>::Balance;
type NegativeImbalanceOf<T> = <<T as Config>::Currency as Currency<
	<T as frame_system::Config>::AccountId,
>>::NegativeImbalance;
pub type CallOf<T> = <T as frame_system::Config>::RuntimeCall;
pub type BoundedCallOf<T> = Bounded<CallOf<T>>;
type AccountIdLookupOf<T> = <<T as frame_system::Config>::Lookup as StaticLookup>::Source;

#[frame_support::pallet]
pub mod pallet {
	use super::{DispatchResult, *};
	use frame_support::pallet_prelude::*;
	use frame_system::pallet_prelude::*;
	use sp_core::H256;

	/// The current storage version.
	const STORAGE_VERSION: StorageVersion = StorageVersion::new(1);

	#[pallet::pallet]
	#[pallet::generate_store(pub(super) trait Store)]
	#[pallet::storage_version(STORAGE_VERSION)]
	pub struct Pallet<T>(_);

	#[pallet::config]
	pub trait Config: frame_system::Config + Sized {
<<<<<<< HEAD
		type WeightInfo: WeightInfo;
=======
		type Proposal: Parameter
			+ Dispatchable<RuntimeOrigin = Self::RuntimeOrigin>
			+ From<Call<Self>>;
>>>>>>> be976154
		type RuntimeEvent: From<Event<Self>> + IsType<<Self as frame_system::Config>::RuntimeEvent>;

		/// The Scheduler.
		type Scheduler: ScheduleNamed<Self::BlockNumber, CallOf<Self>, Self::PalletsOrigin>;

		/// The Preimage provider.
		type Preimages: QueryPreimage + StorePreimage;

		/// Currency type for this pallet.
		type Currency: ReservableCurrency<Self::AccountId>
			+ LockableCurrency<Self::AccountId, Moment = Self::BlockNumber>;

		/// The period between a proposal being approved and enacted.
		///
		/// It should generally be a little more than the unstake period to ensure that
		/// voting stakers have an opportunity to remove themselves from the system in the case
		/// where they are on the losing side of a vote.
		#[pallet::constant]
		type EnactmentPeriod: Get<Self::BlockNumber>;

		/// How often (in blocks) new public referenda are launched.
		#[pallet::constant]
		type LaunchPeriod: Get<Self::BlockNumber>;

		/// How often (in blocks) to check for new votes.
		#[pallet::constant]
		type VotingPeriod: Get<Self::BlockNumber>;

		/// The minimum period of vote locking.
		///
		/// It should be no shorter than enactment period to ensure that in the case of an approval,
		/// those successful voters are locked into the consequences that their votes entail.
		#[pallet::constant]
		type VoteLockingPeriod: Get<Self::BlockNumber>;

		/// The minimum amount to be used as a deposit for a public referendum proposal.
		#[pallet::constant]
		type MinimumDeposit: Get<BalanceOf<Self>>;

		/// Indicator for whether an emergency origin is even allowed to happen. Some chains may
		/// want to set this permanently to `false`, others may want to condition it on things such
		/// as an upgrade having happened recently.
		#[pallet::constant]
		type InstantAllowed: Get<bool>;

		/// Minimum voting period allowed for a fast-track referendum.
		#[pallet::constant]
		type FastTrackVotingPeriod: Get<Self::BlockNumber>;

		/// Period in blocks where an external proposal may not be re-submitted after being vetoed.
		#[pallet::constant]
		type CooloffPeriod: Get<Self::BlockNumber>;

		/// The maximum number of votes for an account.
		///
		/// Also used to compute weight, an overly big value can
		/// lead to extrinsic with very big weight: see `delegate` for instance.
		#[pallet::constant]
		type MaxVotes: Get<u32>;

		/// The maximum number of public proposals that can exist at any time.
		#[pallet::constant]
		type MaxProposals: Get<u32>;

		/// The maximum number of deposits a public proposal may have at any time.
		#[pallet::constant]
		type MaxDeposits: Get<u32>;

		/// The maximum number of items which can be blacklisted.
		#[pallet::constant]
		type MaxBlacklisted: Get<u32>;

		/// Origin from which the next tabled referendum may be forced. This is a normal
		/// "super-majority-required" referendum.
		type ExternalOrigin: EnsureOrigin<Self::RuntimeOrigin>;

		/// Origin from which the next tabled referendum may be forced; this allows for the tabling
		/// of a majority-carries referendum.
		type ExternalMajorityOrigin: EnsureOrigin<Self::RuntimeOrigin>;

		/// Origin from which the next tabled referendum may be forced; this allows for the tabling
		/// of a negative-turnout-bias (default-carries) referendum.
		type ExternalDefaultOrigin: EnsureOrigin<Self::RuntimeOrigin>;

		/// Origin from which the next majority-carries (or more permissive) referendum may be
		/// tabled to vote according to the `FastTrackVotingPeriod` asynchronously in a similar
		/// manner to the emergency origin. It retains its threshold method.
		type FastTrackOrigin: EnsureOrigin<Self::RuntimeOrigin>;

		/// Origin from which the next majority-carries (or more permissive) referendum may be
		/// tabled to vote immediately and asynchronously in a similar manner to the emergency
		/// origin. It retains its threshold method.
		type InstantOrigin: EnsureOrigin<Self::RuntimeOrigin>;

		/// Origin from which any referendum may be cancelled in an emergency.
		type CancellationOrigin: EnsureOrigin<Self::RuntimeOrigin>;

		/// Origin from which proposals may be blacklisted.
		type BlacklistOrigin: EnsureOrigin<Self::RuntimeOrigin>;

		/// Origin from which a proposal may be cancelled and its backers slashed.
		type CancelProposalOrigin: EnsureOrigin<Self::RuntimeOrigin>;

		/// Origin for anyone able to veto proposals.
<<<<<<< HEAD
		type VetoOrigin: EnsureOrigin<Self::Origin, Success = Self::AccountId>;

=======
		///
		/// # Warning
		///
		/// The number of Vetoers for a proposal must be small, extrinsics are weighted according to
		/// [MAX_VETOERS](./const.MAX_VETOERS.html)
		type VetoOrigin: EnsureOrigin<Self::RuntimeOrigin, Success = Self::AccountId>;

		/// Period in blocks where an external proposal may not be re-submitted after being vetoed.
		#[pallet::constant]
		type CooloffPeriod: Get<Self::BlockNumber>;

		/// The amount of balance that must be deposited per byte of preimage stored.
		#[pallet::constant]
		type PreimageByteDeposit: Get<BalanceOf<Self>>;

		/// An origin that can provide a preimage using operational extrinsics.
		type OperationalPreimageOrigin: EnsureOrigin<Self::RuntimeOrigin, Success = Self::AccountId>;

		/// Handler for the unbalanced reduction when slashing a preimage deposit.
		type Slash: OnUnbalanced<NegativeImbalanceOf<Self>>;

		/// The Scheduler.
		type Scheduler: ScheduleNamed<Self::BlockNumber, Self::Proposal, Self::PalletsOrigin>;

>>>>>>> be976154
		/// Overarching type of all pallets origins.
		type PalletsOrigin: From<frame_system::RawOrigin<Self::AccountId>>;

		/// Handler for the unbalanced reduction when slashing a preimage deposit.
		type Slash: OnUnbalanced<NegativeImbalanceOf<Self>>;
	}

	/// The number of (public) proposals that have been made so far.
	#[pallet::storage]
	#[pallet::getter(fn public_prop_count)]
	pub type PublicPropCount<T> = StorageValue<_, PropIndex, ValueQuery>;

	/// The public proposals. Unsorted. The second item is the proposal.
	#[pallet::storage]
	#[pallet::getter(fn public_props)]
	pub type PublicProps<T: Config> = StorageValue<
		_,
		BoundedVec<(PropIndex, BoundedCallOf<T>, T::AccountId), T::MaxProposals>,
		ValueQuery,
	>;

	/// Those who have locked a deposit.
	///
	/// TWOX-NOTE: Safe, as increasing integer keys are safe.
	#[pallet::storage]
	#[pallet::getter(fn deposit_of)]
	pub type DepositOf<T: Config> = StorageMap<
		_,
		Twox64Concat,
		PropIndex,
		(BoundedVec<T::AccountId, T::MaxDeposits>, BalanceOf<T>),
	>;

	/// The next free referendum index, aka the number of referenda started so far.
	#[pallet::storage]
	#[pallet::getter(fn referendum_count)]
	pub type ReferendumCount<T> = StorageValue<_, ReferendumIndex, ValueQuery>;

	/// The lowest referendum index representing an unbaked referendum. Equal to
	/// `ReferendumCount` if there isn't a unbaked referendum.
	#[pallet::storage]
	#[pallet::getter(fn lowest_unbaked)]
	pub type LowestUnbaked<T> = StorageValue<_, ReferendumIndex, ValueQuery>;

	/// Information concerning any given referendum.
	///
	/// TWOX-NOTE: SAFE as indexes are not under an attacker’s control.
	#[pallet::storage]
	#[pallet::getter(fn referendum_info)]
	pub type ReferendumInfoOf<T: Config> = StorageMap<
		_,
		Twox64Concat,
		ReferendumIndex,
		ReferendumInfo<T::BlockNumber, BoundedCallOf<T>, BalanceOf<T>>,
	>;

	/// All votes for a particular voter. We store the balance for the number of votes that we
	/// have recorded. The second item is the total amount of delegations, that will be added.
	///
	/// TWOX-NOTE: SAFE as `AccountId`s are crypto hashes anyway.
	#[pallet::storage]
	pub type VotingOf<T: Config> = StorageMap<
		_,
		Twox64Concat,
		T::AccountId,
		Voting<BalanceOf<T>, T::AccountId, T::BlockNumber, T::MaxVotes>,
		ValueQuery,
	>;

	/// True if the last referendum tabled was submitted externally. False if it was a public
	/// proposal.
	#[pallet::storage]
	pub type LastTabledWasExternal<T> = StorageValue<_, bool, ValueQuery>;

	/// The referendum to be tabled whenever it would be valid to table an external proposal.
	/// This happens when a referendum needs to be tabled and one of two conditions are met:
	/// - `LastTabledWasExternal` is `false`; or
	/// - `PublicProps` is empty.
	#[pallet::storage]
	pub type NextExternal<T: Config> = StorageValue<_, (BoundedCallOf<T>, VoteThreshold)>;

	/// A record of who vetoed what. Maps proposal hash to a possible existent block number
	/// (until when it may not be resubmitted) and who vetoed it.
	#[pallet::storage]
	pub type Blacklist<T: Config> = StorageMap<
		_,
		Identity,
		H256,
		(T::BlockNumber, BoundedVec<T::AccountId, T::MaxBlacklisted>),
	>;

	/// Record of all proposals that have been subject to emergency cancellation.
	#[pallet::storage]
	pub type Cancellations<T: Config> = StorageMap<_, Identity, H256, bool, ValueQuery>;

	#[pallet::genesis_config]
	pub struct GenesisConfig<T: Config> {
		_phantom: sp_std::marker::PhantomData<T>,
	}

	#[cfg(feature = "std")]
	impl<T: Config> Default for GenesisConfig<T> {
		fn default() -> Self {
			GenesisConfig { _phantom: Default::default() }
		}
	}

	#[pallet::genesis_build]
	impl<T: Config> GenesisBuild<T> for GenesisConfig<T> {
		fn build(&self) {
			PublicPropCount::<T>::put(0 as PropIndex);
			ReferendumCount::<T>::put(0 as ReferendumIndex);
			LowestUnbaked::<T>::put(0 as ReferendumIndex);
		}
	}

	#[pallet::event]
	#[pallet::generate_deposit(pub(super) fn deposit_event)]
	pub enum Event<T: Config> {
		/// A motion has been proposed by a public account.
		Proposed { proposal_index: PropIndex, deposit: BalanceOf<T> },
		/// A public proposal has been tabled for referendum vote.
		Tabled { proposal_index: PropIndex, deposit: BalanceOf<T> },
		/// An external proposal has been tabled.
		ExternalTabled,
		/// A referendum has begun.
		Started { ref_index: ReferendumIndex, threshold: VoteThreshold },
		/// A proposal has been approved by referendum.
		Passed { ref_index: ReferendumIndex },
		/// A proposal has been rejected by referendum.
		NotPassed { ref_index: ReferendumIndex },
		/// A referendum has been cancelled.
		Cancelled { ref_index: ReferendumIndex },
		/// An account has delegated their vote to another account.
		Delegated { who: T::AccountId, target: T::AccountId },
		/// An account has cancelled a previous delegation operation.
		Undelegated { account: T::AccountId },
		/// An external proposal has been vetoed.
		Vetoed { who: T::AccountId, proposal_hash: H256, until: T::BlockNumber },
		/// A proposal_hash has been blacklisted permanently.
		Blacklisted { proposal_hash: H256 },
		/// An account has voted in a referendum
		Voted { voter: T::AccountId, ref_index: ReferendumIndex, vote: AccountVote<BalanceOf<T>> },
		/// An account has secconded a proposal
		Seconded { seconder: T::AccountId, prop_index: PropIndex },
		/// A proposal got canceled.
		ProposalCanceled { prop_index: PropIndex },
	}

	#[pallet::error]
	pub enum Error<T> {
		/// Value too low
		ValueLow,
		/// Proposal does not exist
		ProposalMissing,
		/// Cannot cancel the same proposal twice
		AlreadyCanceled,
		/// Proposal already made
		DuplicateProposal,
		/// Proposal still blacklisted
		ProposalBlacklisted,
		/// Next external proposal not simple majority
		NotSimpleMajority,
		/// Invalid hash
		InvalidHash,
		/// No external proposal
		NoProposal,
		/// Identity may not veto a proposal twice
		AlreadyVetoed,
		/// Vote given for invalid referendum
		ReferendumInvalid,
		/// No proposals waiting
		NoneWaiting,
		/// The given account did not vote on the referendum.
		NotVoter,
		/// The actor has no permission to conduct the action.
		NoPermission,
		/// The account is already delegating.
		AlreadyDelegating,
		/// Too high a balance was provided that the account cannot afford.
		InsufficientFunds,
		/// The account is not currently delegating.
		NotDelegating,
		/// The account currently has votes attached to it and the operation cannot succeed until
		/// these are removed, either through `unvote` or `reap_vote`.
		VotesExist,
		/// The instant referendum origin is currently disallowed.
		InstantNotAllowed,
		/// Delegation to oneself makes no sense.
		Nonsense,
		/// Invalid upper bound.
		WrongUpperBound,
		/// Maximum number of votes reached.
		MaxVotesReached,
		/// Maximum number of items reached.
		TooMany,
		/// Voting period too low
		VotingPeriodLow,
	}

	#[pallet::hooks]
	impl<T: Config> Hooks<BlockNumberFor<T>> for Pallet<T> {
		/// Weight: see `begin_block`
		fn on_initialize(n: T::BlockNumber) -> Weight {
			Self::begin_block(n)
		}
	}

	#[pallet::call]
	impl<T: Config> Pallet<T> {
		/// Propose a sensitive action to be taken.
		///
		/// The dispatch origin of this call must be _Signed_ and the sender must
		/// have funds to cover the deposit.
		///
		/// - `proposal_hash`: The hash of the proposal preimage.
		/// - `value`: The amount of deposit (must be at least `MinimumDeposit`).
		///
		/// Emits `Proposed`.
		#[pallet::weight(T::WeightInfo::propose())]
		pub fn propose(
			origin: OriginFor<T>,
			proposal: BoundedCallOf<T>,
			#[pallet::compact] value: BalanceOf<T>,
		) -> DispatchResult {
			let who = ensure_signed(origin)?;
			ensure!(value >= T::MinimumDeposit::get(), Error::<T>::ValueLow);

			let index = Self::public_prop_count();
			let real_prop_count = PublicProps::<T>::decode_len().unwrap_or(0) as u32;
			let max_proposals = T::MaxProposals::get();
			ensure!(real_prop_count < max_proposals, Error::<T>::TooMany);
			let proposal_hash = proposal.hash();

			if let Some((until, _)) = <Blacklist<T>>::get(proposal_hash) {
				ensure!(
					<frame_system::Pallet<T>>::block_number() >= until,
					Error::<T>::ProposalBlacklisted,
				);
			}

			T::Currency::reserve(&who, value)?;

			let depositors = BoundedVec::<_, T::MaxDeposits>::truncate_from(vec![who.clone()]);
			DepositOf::<T>::insert(index, (depositors, value));

			PublicPropCount::<T>::put(index + 1);

			PublicProps::<T>::try_append((index, proposal, who))
				.map_err(|_| Error::<T>::TooMany)?;

			Self::deposit_event(Event::<T>::Proposed { proposal_index: index, deposit: value });
			Ok(())
		}

		/// Signals agreement with a particular proposal.
		///
		/// The dispatch origin of this call must be _Signed_ and the sender
		/// must have funds to cover the deposit, equal to the original deposit.
		///
		/// - `proposal`: The index of the proposal to second.
		#[pallet::weight(T::WeightInfo::second())]
		pub fn second(
			origin: OriginFor<T>,
			#[pallet::compact] proposal: PropIndex,
		) -> DispatchResult {
			let who = ensure_signed(origin)?;

			let seconds = Self::len_of_deposit_of(proposal).ok_or(Error::<T>::ProposalMissing)?;
			ensure!(seconds < T::MaxDeposits::get(), Error::<T>::TooMany);
			let mut deposit = Self::deposit_of(proposal).ok_or(Error::<T>::ProposalMissing)?;
			T::Currency::reserve(&who, deposit.1)?;
			let ok = deposit.0.try_push(who.clone()).is_ok();
			debug_assert!(ok, "`seconds` is below static limit; `try_insert` should succeed; qed");
			<DepositOf<T>>::insert(proposal, deposit);
			Self::deposit_event(Event::<T>::Seconded { seconder: who, prop_index: proposal });
			Ok(())
		}

		/// Vote in a referendum. If `vote.is_aye()`, the vote is to enact the proposal;
		/// otherwise it is a vote to keep the status quo.
		///
		/// The dispatch origin of this call must be _Signed_.
		///
		/// - `ref_index`: The index of the referendum to vote for.
		/// - `vote`: The vote configuration.
		#[pallet::weight(T::WeightInfo::vote_new().max(T::WeightInfo::vote_existing()))]
		pub fn vote(
			origin: OriginFor<T>,
			#[pallet::compact] ref_index: ReferendumIndex,
			vote: AccountVote<BalanceOf<T>>,
		) -> DispatchResult {
			let who = ensure_signed(origin)?;
			Self::try_vote(&who, ref_index, vote)
		}

		/// Schedule an emergency cancellation of a referendum. Cannot happen twice to the same
		/// referendum.
		///
		/// The dispatch origin of this call must be `CancellationOrigin`.
		///
		/// -`ref_index`: The index of the referendum to cancel.
		///
		/// Weight: `O(1)`.
		#[pallet::weight((T::WeightInfo::emergency_cancel(), DispatchClass::Operational))]
		pub fn emergency_cancel(
			origin: OriginFor<T>,
			ref_index: ReferendumIndex,
		) -> DispatchResult {
			T::CancellationOrigin::ensure_origin(origin)?;

			let status = Self::referendum_status(ref_index)?;
			let h = status.proposal.hash();
			ensure!(!<Cancellations<T>>::contains_key(h), Error::<T>::AlreadyCanceled);

			<Cancellations<T>>::insert(h, true);
			Self::internal_cancel_referendum(ref_index);
			Ok(())
		}

		/// Schedule a referendum to be tabled once it is legal to schedule an external
		/// referendum.
		///
		/// The dispatch origin of this call must be `ExternalOrigin`.
		///
		/// - `proposal_hash`: The preimage hash of the proposal.
		#[pallet::weight(T::WeightInfo::external_propose())]
		pub fn external_propose(
			origin: OriginFor<T>,
			proposal: BoundedCallOf<T>,
		) -> DispatchResult {
			T::ExternalOrigin::ensure_origin(origin)?;
			ensure!(!<NextExternal<T>>::exists(), Error::<T>::DuplicateProposal);
			if let Some((until, _)) = <Blacklist<T>>::get(proposal.hash()) {
				ensure!(
					<frame_system::Pallet<T>>::block_number() >= until,
					Error::<T>::ProposalBlacklisted,
				);
			}
			<NextExternal<T>>::put((proposal, VoteThreshold::SuperMajorityApprove));
			Ok(())
		}

		/// Schedule a majority-carries referendum to be tabled next once it is legal to schedule
		/// an external referendum.
		///
		/// The dispatch of this call must be `ExternalMajorityOrigin`.
		///
		/// - `proposal_hash`: The preimage hash of the proposal.
		///
		/// Unlike `external_propose`, blacklisting has no effect on this and it may replace a
		/// pre-scheduled `external_propose` call.
		///
		/// Weight: `O(1)`
		#[pallet::weight(T::WeightInfo::external_propose_majority())]
		pub fn external_propose_majority(
			origin: OriginFor<T>,
			proposal: BoundedCallOf<T>,
		) -> DispatchResult {
			T::ExternalMajorityOrigin::ensure_origin(origin)?;
			<NextExternal<T>>::put((proposal, VoteThreshold::SimpleMajority));
			Ok(())
		}

		/// Schedule a negative-turnout-bias referendum to be tabled next once it is legal to
		/// schedule an external referendum.
		///
		/// The dispatch of this call must be `ExternalDefaultOrigin`.
		///
		/// - `proposal_hash`: The preimage hash of the proposal.
		///
		/// Unlike `external_propose`, blacklisting has no effect on this and it may replace a
		/// pre-scheduled `external_propose` call.
		///
		/// Weight: `O(1)`
		#[pallet::weight(T::WeightInfo::external_propose_default())]
		pub fn external_propose_default(
			origin: OriginFor<T>,
			proposal: BoundedCallOf<T>,
		) -> DispatchResult {
			T::ExternalDefaultOrigin::ensure_origin(origin)?;
			<NextExternal<T>>::put((proposal, VoteThreshold::SuperMajorityAgainst));
			Ok(())
		}

		/// Schedule the currently externally-proposed majority-carries referendum to be tabled
		/// immediately. If there is no externally-proposed referendum currently, or if there is one
		/// but it is not a majority-carries referendum then it fails.
		///
		/// The dispatch of this call must be `FastTrackOrigin`.
		///
		/// - `proposal_hash`: The hash of the current external proposal.
		/// - `voting_period`: The period that is allowed for voting on this proposal. Increased to
		/// 	Must be always greater than zero.
		/// 	For `FastTrackOrigin` must be equal or greater than `FastTrackVotingPeriod`.
		/// - `delay`: The number of block after voting has ended in approval and this should be
		///   enacted. This doesn't have a minimum amount.
		///
		/// Emits `Started`.
		///
		/// Weight: `O(1)`
		#[pallet::weight(T::WeightInfo::fast_track())]
		pub fn fast_track(
			origin: OriginFor<T>,
			proposal_hash: H256,
			voting_period: T::BlockNumber,
			delay: T::BlockNumber,
		) -> DispatchResult {
			// Rather complicated bit of code to ensure that either:
			// - `voting_period` is at least `FastTrackVotingPeriod` and `origin` is
			//   `FastTrackOrigin`; or
			// - `InstantAllowed` is `true` and `origin` is `InstantOrigin`.
			let maybe_ensure_instant = if voting_period < T::FastTrackVotingPeriod::get() {
				Some(origin)
			} else if let Err(origin) = T::FastTrackOrigin::try_origin(origin) {
				Some(origin)
			} else {
				None
			};
			if let Some(ensure_instant) = maybe_ensure_instant {
				T::InstantOrigin::ensure_origin(ensure_instant)?;
				ensure!(T::InstantAllowed::get(), Error::<T>::InstantNotAllowed);
			}

			ensure!(voting_period > T::BlockNumber::zero(), Error::<T>::VotingPeriodLow);
			let (ext_proposal, threshold) =
				<NextExternal<T>>::get().ok_or(Error::<T>::ProposalMissing)?;
			ensure!(
				threshold != VoteThreshold::SuperMajorityApprove,
				Error::<T>::NotSimpleMajority,
			);
			ensure!(proposal_hash == ext_proposal.hash(), Error::<T>::InvalidHash);

			<NextExternal<T>>::kill();
			let now = <frame_system::Pallet<T>>::block_number();
			Self::inject_referendum(
				now.saturating_add(voting_period),
				ext_proposal,
				threshold,
				delay,
			);
			Ok(())
		}

		/// Veto and blacklist the external proposal hash.
		///
		/// The dispatch origin of this call must be `VetoOrigin`.
		///
		/// - `proposal_hash`: The preimage hash of the proposal to veto and blacklist.
		///
		/// Emits `Vetoed`.
		///
		/// Weight: `O(V + log(V))` where V is number of `existing vetoers`
		#[pallet::weight(T::WeightInfo::veto_external())]
		pub fn veto_external(origin: OriginFor<T>, proposal_hash: H256) -> DispatchResult {
			let who = T::VetoOrigin::ensure_origin(origin)?;

			if let Some((ext_proposal, _)) = NextExternal::<T>::get() {
				ensure!(proposal_hash == ext_proposal.hash(), Error::<T>::ProposalMissing);
			} else {
				return Err(Error::<T>::NoProposal.into())
			}

			let mut existing_vetoers =
				<Blacklist<T>>::get(&proposal_hash).map(|pair| pair.1).unwrap_or_default();
			let insert_position =
				existing_vetoers.binary_search(&who).err().ok_or(Error::<T>::AlreadyVetoed)?;
			existing_vetoers
				.try_insert(insert_position, who.clone())
				.map_err(|_| Error::<T>::TooMany)?;

			let until =
				<frame_system::Pallet<T>>::block_number().saturating_add(T::CooloffPeriod::get());
			<Blacklist<T>>::insert(&proposal_hash, (until, existing_vetoers));

			Self::deposit_event(Event::<T>::Vetoed { who, proposal_hash, until });
			<NextExternal<T>>::kill();
			Ok(())
		}

		/// Remove a referendum.
		///
		/// The dispatch origin of this call must be _Root_.
		///
		/// - `ref_index`: The index of the referendum to cancel.
		///
		/// # Weight: `O(1)`.
		#[pallet::weight(T::WeightInfo::cancel_referendum())]
		pub fn cancel_referendum(
			origin: OriginFor<T>,
			#[pallet::compact] ref_index: ReferendumIndex,
		) -> DispatchResult {
			ensure_root(origin)?;
			Self::internal_cancel_referendum(ref_index);
			Ok(())
		}

		/// Delegate the voting power (with some given conviction) of the sending account.
		///
		/// The balance delegated is locked for as long as it's delegated, and thereafter for the
		/// time appropriate for the conviction's lock period.
		///
		/// The dispatch origin of this call must be _Signed_, and the signing account must either:
		///   - be delegating already; or
		///   - have no voting activity (if there is, then it will need to be removed/consolidated
		///     through `reap_vote` or `unvote`).
		///
		/// - `to`: The account whose voting the `target` account's voting power will follow.
		/// - `conviction`: The conviction that will be attached to the delegated votes. When the
		///   account is undelegated, the funds will be locked for the corresponding period.
		/// - `balance`: The amount of the account's balance to be used in delegating. This must not
		///   be more than the account's current balance.
		///
		/// Emits `Delegated`.
		///
		/// Weight: `O(R)` where R is the number of referendums the voter delegating to has
		///   voted on. Weight is charged as if maximum votes.
		// NOTE: weight must cover an incorrect voting of origin with max votes, this is ensure
		// because a valid delegation cover decoding a direct voting with max votes.
		#[pallet::weight(T::WeightInfo::delegate(T::MaxVotes::get()))]
		pub fn delegate(
			origin: OriginFor<T>,
			to: AccountIdLookupOf<T>,
			conviction: Conviction,
			balance: BalanceOf<T>,
		) -> DispatchResultWithPostInfo {
			let who = ensure_signed(origin)?;
			let to = T::Lookup::lookup(to)?;
			let votes = Self::try_delegate(who, to, conviction, balance)?;

			Ok(Some(T::WeightInfo::delegate(votes)).into())
		}

		/// Undelegate the voting power of the sending account.
		///
		/// Tokens may be unlocked following once an amount of time consistent with the lock period
		/// of the conviction with which the delegation was issued.
		///
		/// The dispatch origin of this call must be _Signed_ and the signing account must be
		/// currently delegating.
		///
		/// Emits `Undelegated`.
		///
		/// Weight: `O(R)` where R is the number of referendums the voter delegating to has
		///   voted on. Weight is charged as if maximum votes.
		// NOTE: weight must cover an incorrect voting of origin with max votes, this is ensure
		// because a valid delegation cover decoding a direct voting with max votes.
		#[pallet::weight(T::WeightInfo::undelegate(T::MaxVotes::get()))]
		pub fn undelegate(origin: OriginFor<T>) -> DispatchResultWithPostInfo {
			let who = ensure_signed(origin)?;
			let votes = Self::try_undelegate(who)?;
			Ok(Some(T::WeightInfo::undelegate(votes)).into())
		}

		/// Clears all public proposals.
		///
		/// The dispatch origin of this call must be _Root_.
		///
		/// Weight: `O(1)`.
		#[pallet::weight(T::WeightInfo::clear_public_proposals())]
		pub fn clear_public_proposals(origin: OriginFor<T>) -> DispatchResult {
			ensure_root(origin)?;
			<PublicProps<T>>::kill();
			Ok(())
		}

		/// Unlock tokens that have an expired lock.
		///
		/// The dispatch origin of this call must be _Signed_.
		///
		/// - `target`: The account to remove the lock on.
		///
		/// Weight: `O(R)` with R number of vote of target.
		#[pallet::weight(T::WeightInfo::unlock_set(T::MaxVotes::get()).max(T::WeightInfo::unlock_remove(T::MaxVotes::get())))]
		pub fn unlock(origin: OriginFor<T>, target: AccountIdLookupOf<T>) -> DispatchResult {
			ensure_signed(origin)?;
			let target = T::Lookup::lookup(target)?;
			Self::update_lock(&target);
			Ok(())
		}

		/// Remove a vote for a referendum.
		///
		/// If:
		/// - the referendum was cancelled, or
		/// - the referendum is ongoing, or
		/// - the referendum has ended such that
		///   - the vote of the account was in opposition to the result; or
		///   - there was no conviction to the account's vote; or
		///   - the account made a split vote
		/// ...then the vote is removed cleanly and a following call to `unlock` may result in more
		/// funds being available.
		///
		/// If, however, the referendum has ended and:
		/// - it finished corresponding to the vote of the account, and
		/// - the account made a standard vote with conviction, and
		/// - the lock period of the conviction is not over
		/// ...then the lock will be aggregated into the overall account's lock, which may involve
		/// *overlocking* (where the two locks are combined into a single lock that is the maximum
		/// of both the amount locked and the time is it locked for).
		///
		/// The dispatch origin of this call must be _Signed_, and the signer must have a vote
		/// registered for referendum `index`.
		///
		/// - `index`: The index of referendum of the vote to be removed.
		///
		/// Weight: `O(R + log R)` where R is the number of referenda that `target` has voted on.
		///   Weight is calculated for the maximum number of vote.
		#[pallet::weight(T::WeightInfo::remove_vote(T::MaxVotes::get()))]
		pub fn remove_vote(origin: OriginFor<T>, index: ReferendumIndex) -> DispatchResult {
			let who = ensure_signed(origin)?;
			Self::try_remove_vote(&who, index, UnvoteScope::Any)
		}

		/// Remove a vote for a referendum.
		///
		/// If the `target` is equal to the signer, then this function is exactly equivalent to
		/// `remove_vote`. If not equal to the signer, then the vote must have expired,
		/// either because the referendum was cancelled, because the voter lost the referendum or
		/// because the conviction period is over.
		///
		/// The dispatch origin of this call must be _Signed_.
		///
		/// - `target`: The account of the vote to be removed; this account must have voted for
		///   referendum `index`.
		/// - `index`: The index of referendum of the vote to be removed.
		///
		/// Weight: `O(R + log R)` where R is the number of referenda that `target` has voted on.
		///   Weight is calculated for the maximum number of vote.
		#[pallet::weight(T::WeightInfo::remove_other_vote(T::MaxVotes::get()))]
		pub fn remove_other_vote(
			origin: OriginFor<T>,
			target: AccountIdLookupOf<T>,
			index: ReferendumIndex,
		) -> DispatchResult {
			let who = ensure_signed(origin)?;
			let target = T::Lookup::lookup(target)?;
			let scope = if target == who { UnvoteScope::Any } else { UnvoteScope::OnlyExpired };
			Self::try_remove_vote(&target, index, scope)?;
			Ok(())
		}

		/// Permanently place a proposal into the blacklist. This prevents it from ever being
		/// proposed again.
		///
		/// If called on a queued public or external proposal, then this will result in it being
		/// removed. If the `ref_index` supplied is an active referendum with the proposal hash,
		/// then it will be cancelled.
		///
		/// The dispatch origin of this call must be `BlacklistOrigin`.
		///
		/// - `proposal_hash`: The proposal hash to blacklist permanently.
		/// - `ref_index`: An ongoing referendum whose hash is `proposal_hash`, which will be
		/// cancelled.
		///
		/// Weight: `O(p)` (though as this is an high-privilege dispatch, we assume it has a
		///   reasonable value).
		#[pallet::weight((T::WeightInfo::blacklist(), DispatchClass::Operational))]
		pub fn blacklist(
			origin: OriginFor<T>,
			proposal_hash: H256,
			maybe_ref_index: Option<ReferendumIndex>,
		) -> DispatchResult {
			T::BlacklistOrigin::ensure_origin(origin)?;

			// Insert the proposal into the blacklist.
			let permanent = (T::BlockNumber::max_value(), BoundedVec::<T::AccountId, _>::default());
			Blacklist::<T>::insert(&proposal_hash, permanent);

			// Remove the queued proposal, if it's there.
			PublicProps::<T>::mutate(|props| {
				if let Some(index) = props.iter().position(|p| p.1.hash() == proposal_hash) {
					let (prop_index, ..) = props.remove(index);
					if let Some((whos, amount)) = DepositOf::<T>::take(prop_index) {
						for who in whos.into_iter() {
							T::Slash::on_unbalanced(T::Currency::slash_reserved(&who, amount).0);
						}
					}
				}
			});

			// Remove the external queued referendum, if it's there.
			if matches!(NextExternal::<T>::get(), Some((p, ..)) if p.hash() == proposal_hash) {
				NextExternal::<T>::kill();
			}

			// Remove the referendum, if it's there.
			if let Some(ref_index) = maybe_ref_index {
				if let Ok(status) = Self::referendum_status(ref_index) {
					if status.proposal.hash() == proposal_hash {
						Self::internal_cancel_referendum(ref_index);
					}
				}
			}

			Self::deposit_event(Event::<T>::Blacklisted { proposal_hash });
			Ok(())
		}

		/// Remove a proposal.
		///
		/// The dispatch origin of this call must be `CancelProposalOrigin`.
		///
		/// - `prop_index`: The index of the proposal to cancel.
		///
		/// Weight: `O(p)` where `p = PublicProps::<T>::decode_len()`
		#[pallet::weight(T::WeightInfo::cancel_proposal())]
		pub fn cancel_proposal(
			origin: OriginFor<T>,
			#[pallet::compact] prop_index: PropIndex,
		) -> DispatchResult {
			T::CancelProposalOrigin::ensure_origin(origin)?;

			PublicProps::<T>::mutate(|props| props.retain(|p| p.0 != prop_index));
			if let Some((whos, amount)) = DepositOf::<T>::take(prop_index) {
				for who in whos.into_iter() {
					T::Slash::on_unbalanced(T::Currency::slash_reserved(&who, amount).0);
				}
			}

			Self::deposit_event(Event::<T>::ProposalCanceled { prop_index });
			Ok(())
		}
	}
}

pub trait EncodeInto: Encode {
	fn encode_into<T: AsMut<[u8]> + Default>(&self) -> T {
		let mut t = T::default();
		self.using_encoded(|data| {
			if data.len() <= t.as_mut().len() {
				t.as_mut()[0..data.len()].copy_from_slice(data);
			} else {
				// encoded self is too big to fit into a T. hash it and use the first bytes of that
				// instead.
				let hash = sp_io::hashing::blake2_256(data);
				let l = t.as_mut().len().min(hash.len());
				t.as_mut()[0..l].copy_from_slice(&hash[0..l]);
			}
		});
		t
	}
}
impl<T: Encode> EncodeInto for T {}

impl<T: Config> Pallet<T> {
	// exposed immutables.

	/// Get the amount locked in support of `proposal`; `None` if proposal isn't a valid proposal
	/// index.
	pub fn backing_for(proposal: PropIndex) -> Option<BalanceOf<T>> {
		Self::deposit_of(proposal).map(|(l, d)| d.saturating_mul((l.len() as u32).into()))
	}

	/// Get all referenda ready for tally at block `n`.
	pub fn maturing_referenda_at(
		n: T::BlockNumber,
	) -> Vec<(ReferendumIndex, ReferendumStatus<T::BlockNumber, BoundedCallOf<T>, BalanceOf<T>>)> {
		let next = Self::lowest_unbaked();
		let last = Self::referendum_count();
		Self::maturing_referenda_at_inner(n, next..last)
	}

	fn maturing_referenda_at_inner(
		n: T::BlockNumber,
		range: core::ops::Range<PropIndex>,
	) -> Vec<(ReferendumIndex, ReferendumStatus<T::BlockNumber, BoundedCallOf<T>, BalanceOf<T>>)> {
		range
			.into_iter()
			.map(|i| (i, Self::referendum_info(i)))
			.filter_map(|(i, maybe_info)| match maybe_info {
				Some(ReferendumInfo::Ongoing(status)) => Some((i, status)),
				_ => None,
			})
			.filter(|(_, status)| status.end == n)
			.collect()
	}

	// Exposed mutables.

	/// Start a referendum.
	pub fn internal_start_referendum(
		proposal: BoundedCallOf<T>,
		threshold: VoteThreshold,
		delay: T::BlockNumber,
	) -> ReferendumIndex {
		<Pallet<T>>::inject_referendum(
			<frame_system::Pallet<T>>::block_number().saturating_add(T::VotingPeriod::get()),
			proposal,
			threshold,
			delay,
		)
	}

	/// Remove a referendum.
	pub fn internal_cancel_referendum(ref_index: ReferendumIndex) {
		Self::deposit_event(Event::<T>::Cancelled { ref_index });
		ReferendumInfoOf::<T>::remove(ref_index);
	}

	// private.

	/// Ok if the given referendum is active, Err otherwise
	fn ensure_ongoing(
		r: ReferendumInfo<T::BlockNumber, BoundedCallOf<T>, BalanceOf<T>>,
	) -> Result<ReferendumStatus<T::BlockNumber, BoundedCallOf<T>, BalanceOf<T>>, DispatchError> {
		match r {
			ReferendumInfo::Ongoing(s) => Ok(s),
			_ => Err(Error::<T>::ReferendumInvalid.into()),
		}
	}

	fn referendum_status(
		ref_index: ReferendumIndex,
	) -> Result<ReferendumStatus<T::BlockNumber, BoundedCallOf<T>, BalanceOf<T>>, DispatchError> {
		let info = ReferendumInfoOf::<T>::get(ref_index).ok_or(Error::<T>::ReferendumInvalid)?;
		Self::ensure_ongoing(info)
	}

	/// Actually enact a vote, if legit.
	fn try_vote(
		who: &T::AccountId,
		ref_index: ReferendumIndex,
		vote: AccountVote<BalanceOf<T>>,
	) -> DispatchResult {
		let mut status = Self::referendum_status(ref_index)?;
		ensure!(vote.balance() <= T::Currency::free_balance(who), Error::<T>::InsufficientFunds);
		VotingOf::<T>::try_mutate(who, |voting| -> DispatchResult {
			if let Voting::Direct { ref mut votes, delegations, .. } = voting {
				match votes.binary_search_by_key(&ref_index, |i| i.0) {
					Ok(i) => {
						// Shouldn't be possible to fail, but we handle it gracefully.
						status.tally.remove(votes[i].1).ok_or(ArithmeticError::Underflow)?;
						if let Some(approve) = votes[i].1.as_standard() {
							status.tally.reduce(approve, *delegations);
						}
						votes[i].1 = vote;
					},
					Err(i) => {
						votes
							.try_insert(i, (ref_index, vote))
							.map_err(|_| Error::<T>::MaxVotesReached)?;
					},
				}
				Self::deposit_event(Event::<T>::Voted { voter: who.clone(), ref_index, vote });
				// Shouldn't be possible to fail, but we handle it gracefully.
				status.tally.add(vote).ok_or(ArithmeticError::Overflow)?;
				if let Some(approve) = vote.as_standard() {
					status.tally.increase(approve, *delegations);
				}
				Ok(())
			} else {
				Err(Error::<T>::AlreadyDelegating.into())
			}
		})?;
		// Extend the lock to `balance` (rather than setting it) since we don't know what other
		// votes are in place.
		T::Currency::extend_lock(DEMOCRACY_ID, who, vote.balance(), WithdrawReasons::TRANSFER);
		ReferendumInfoOf::<T>::insert(ref_index, ReferendumInfo::Ongoing(status));
		Ok(())
	}

	/// Remove the account's vote for the given referendum if possible. This is possible when:
	/// - The referendum has not finished.
	/// - The referendum has finished and the voter lost their direction.
	/// - The referendum has finished and the voter's lock period is up.
	///
	/// This will generally be combined with a call to `unlock`.
	fn try_remove_vote(
		who: &T::AccountId,
		ref_index: ReferendumIndex,
		scope: UnvoteScope,
	) -> DispatchResult {
		let info = ReferendumInfoOf::<T>::get(ref_index);
		VotingOf::<T>::try_mutate(who, |voting| -> DispatchResult {
			if let Voting::Direct { ref mut votes, delegations, ref mut prior } = voting {
				let i = votes
					.binary_search_by_key(&ref_index, |i| i.0)
					.map_err(|_| Error::<T>::NotVoter)?;
				match info {
					Some(ReferendumInfo::Ongoing(mut status)) => {
						ensure!(matches!(scope, UnvoteScope::Any), Error::<T>::NoPermission);
						// Shouldn't be possible to fail, but we handle it gracefully.
						status.tally.remove(votes[i].1).ok_or(ArithmeticError::Underflow)?;
						if let Some(approve) = votes[i].1.as_standard() {
							status.tally.reduce(approve, *delegations);
						}
						ReferendumInfoOf::<T>::insert(ref_index, ReferendumInfo::Ongoing(status));
					},
					Some(ReferendumInfo::Finished { end, approved }) => {
						if let Some((lock_periods, balance)) = votes[i].1.locked_if(approved) {
							let unlock_at = end.saturating_add(
								T::VoteLockingPeriod::get().saturating_mul(lock_periods.into()),
							);
							let now = frame_system::Pallet::<T>::block_number();
							if now < unlock_at {
								ensure!(
									matches!(scope, UnvoteScope::Any),
									Error::<T>::NoPermission
								);
								prior.accumulate(unlock_at, balance)
							}
						}
					},
					None => {}, // Referendum was cancelled.
				}
				votes.remove(i);
			}
			Ok(())
		})?;
		Ok(())
	}

	/// Return the number of votes for `who`
	fn increase_upstream_delegation(who: &T::AccountId, amount: Delegations<BalanceOf<T>>) -> u32 {
		VotingOf::<T>::mutate(who, |voting| match voting {
			Voting::Delegating { delegations, .. } => {
				// We don't support second level delegating, so we don't need to do anything more.
				*delegations = delegations.saturating_add(amount);
				1
			},
			Voting::Direct { votes, delegations, .. } => {
				*delegations = delegations.saturating_add(amount);
				for &(ref_index, account_vote) in votes.iter() {
					if let AccountVote::Standard { vote, .. } = account_vote {
						ReferendumInfoOf::<T>::mutate(ref_index, |maybe_info| {
							if let Some(ReferendumInfo::Ongoing(ref mut status)) = maybe_info {
								status.tally.increase(vote.aye, amount);
							}
						});
					}
				}
				votes.len() as u32
			},
		})
	}

	/// Return the number of votes for `who`
	fn reduce_upstream_delegation(who: &T::AccountId, amount: Delegations<BalanceOf<T>>) -> u32 {
		VotingOf::<T>::mutate(who, |voting| match voting {
			Voting::Delegating { delegations, .. } => {
				// We don't support second level delegating, so we don't need to do anything more.
				*delegations = delegations.saturating_sub(amount);
				1
			},
			Voting::Direct { votes, delegations, .. } => {
				*delegations = delegations.saturating_sub(amount);
				for &(ref_index, account_vote) in votes.iter() {
					if let AccountVote::Standard { vote, .. } = account_vote {
						ReferendumInfoOf::<T>::mutate(ref_index, |maybe_info| {
							if let Some(ReferendumInfo::Ongoing(ref mut status)) = maybe_info {
								status.tally.reduce(vote.aye, amount);
							}
						});
					}
				}
				votes.len() as u32
			},
		})
	}

	/// Attempt to delegate `balance` times `conviction` of voting power from `who` to `target`.
	///
	/// Return the upstream number of votes.
	fn try_delegate(
		who: T::AccountId,
		target: T::AccountId,
		conviction: Conviction,
		balance: BalanceOf<T>,
	) -> Result<u32, DispatchError> {
		ensure!(who != target, Error::<T>::Nonsense);
		ensure!(balance <= T::Currency::free_balance(&who), Error::<T>::InsufficientFunds);
		let votes = VotingOf::<T>::try_mutate(&who, |voting| -> Result<u32, DispatchError> {
			let mut old = Voting::Delegating {
				balance,
				target: target.clone(),
				conviction,
				delegations: Default::default(),
				prior: Default::default(),
			};
			sp_std::mem::swap(&mut old, voting);
			match old {
				Voting::Delegating {
					balance, target, conviction, delegations, mut prior, ..
				} => {
					// remove any delegation votes to our current target.
					Self::reduce_upstream_delegation(&target, conviction.votes(balance));
					let now = frame_system::Pallet::<T>::block_number();
					let lock_periods = conviction.lock_periods().into();
					let unlock_block = now
						.saturating_add(T::VoteLockingPeriod::get().saturating_mul(lock_periods));
					prior.accumulate(unlock_block, balance);
					voting.set_common(delegations, prior);
				},
				Voting::Direct { votes, delegations, prior } => {
					// here we just ensure that we're currently idling with no votes recorded.
					ensure!(votes.is_empty(), Error::<T>::VotesExist);
					voting.set_common(delegations, prior);
				},
			}
			let votes = Self::increase_upstream_delegation(&target, conviction.votes(balance));
			// Extend the lock to `balance` (rather than setting it) since we don't know what other
			// votes are in place.
			T::Currency::extend_lock(DEMOCRACY_ID, &who, balance, WithdrawReasons::TRANSFER);
			Ok(votes)
		})?;
		Self::deposit_event(Event::<T>::Delegated { who, target });
		Ok(votes)
	}

	/// Attempt to end the current delegation.
	///
	/// Return the number of votes of upstream.
	fn try_undelegate(who: T::AccountId) -> Result<u32, DispatchError> {
		let votes = VotingOf::<T>::try_mutate(&who, |voting| -> Result<u32, DispatchError> {
			let mut old = Voting::default();
			sp_std::mem::swap(&mut old, voting);
			match old {
				Voting::Delegating { balance, target, conviction, delegations, mut prior } => {
					// remove any delegation votes to our current target.
					let votes =
						Self::reduce_upstream_delegation(&target, conviction.votes(balance));
					let now = frame_system::Pallet::<T>::block_number();
					let lock_periods = conviction.lock_periods().into();
					let unlock_block = now
						.saturating_add(T::VoteLockingPeriod::get().saturating_mul(lock_periods));
					prior.accumulate(unlock_block, balance);
					voting.set_common(delegations, prior);

					Ok(votes)
				},
				Voting::Direct { .. } => Err(Error::<T>::NotDelegating.into()),
			}
		})?;
		Self::deposit_event(Event::<T>::Undelegated { account: who });
		Ok(votes)
	}

	/// Rejig the lock on an account. It will never get more stringent (since that would indicate
	/// a security hole) but may be reduced from what they are currently.
	fn update_lock(who: &T::AccountId) {
		let lock_needed = VotingOf::<T>::mutate(who, |voting| {
			voting.rejig(frame_system::Pallet::<T>::block_number());
			voting.locked_balance()
		});
		if lock_needed.is_zero() {
			T::Currency::remove_lock(DEMOCRACY_ID, who);
		} else {
			T::Currency::set_lock(DEMOCRACY_ID, who, lock_needed, WithdrawReasons::TRANSFER);
		}
	}

	/// Start a referendum
	fn inject_referendum(
		end: T::BlockNumber,
		proposal: BoundedCallOf<T>,
		threshold: VoteThreshold,
		delay: T::BlockNumber,
	) -> ReferendumIndex {
		let ref_index = Self::referendum_count();
		ReferendumCount::<T>::put(ref_index + 1);
		let status =
			ReferendumStatus { end, proposal, threshold, delay, tally: Default::default() };
		let item = ReferendumInfo::Ongoing(status);
		<ReferendumInfoOf<T>>::insert(ref_index, item);
		Self::deposit_event(Event::<T>::Started { ref_index, threshold });
		ref_index
	}

	/// Table the next waiting proposal for a vote.
	fn launch_next(now: T::BlockNumber) -> DispatchResult {
		if LastTabledWasExternal::<T>::take() {
			Self::launch_public(now).or_else(|_| Self::launch_external(now))
		} else {
			Self::launch_external(now).or_else(|_| Self::launch_public(now))
		}
		.map_err(|_| Error::<T>::NoneWaiting.into())
	}

	/// Table the waiting external proposal for a vote, if there is one.
	fn launch_external(now: T::BlockNumber) -> DispatchResult {
		if let Some((proposal, threshold)) = <NextExternal<T>>::take() {
			LastTabledWasExternal::<T>::put(true);
			Self::deposit_event(Event::<T>::ExternalTabled);
			Self::inject_referendum(
				now.saturating_add(T::VotingPeriod::get()),
				proposal,
				threshold,
				T::EnactmentPeriod::get(),
			);
			Ok(())
		} else {
			return Err(Error::<T>::NoneWaiting.into())
		}
	}

	/// Table the waiting public proposal with the highest backing for a vote.
	fn launch_public(now: T::BlockNumber) -> DispatchResult {
		let mut public_props = Self::public_props();
		if let Some((winner_index, _)) = public_props.iter().enumerate().max_by_key(
			// defensive only: All current public proposals have an amount locked
			|x| Self::backing_for((x.1).0).defensive_unwrap_or_else(Zero::zero),
		) {
			let (prop_index, proposal, _) = public_props.swap_remove(winner_index);
			<PublicProps<T>>::put(public_props);

			if let Some((depositors, deposit)) = <DepositOf<T>>::take(prop_index) {
				// refund depositors
				for d in depositors.iter() {
					T::Currency::unreserve(d, deposit);
				}
				Self::deposit_event(Event::<T>::Tabled { proposal_index: prop_index, deposit });
				Self::inject_referendum(
					now.saturating_add(T::VotingPeriod::get()),
					proposal,
					VoteThreshold::SuperMajorityApprove,
					T::EnactmentPeriod::get(),
				);
			}
			Ok(())
		} else {
			return Err(Error::<T>::NoneWaiting.into())
		}
	}

	fn bake_referendum(
		now: T::BlockNumber,
		index: ReferendumIndex,
		status: ReferendumStatus<T::BlockNumber, BoundedCallOf<T>, BalanceOf<T>>,
	) -> bool {
		let total_issuance = T::Currency::total_issuance();
		let approved = status.threshold.approved(status.tally, total_issuance);

		if approved {
			Self::deposit_event(Event::<T>::Passed { ref_index: index });
			// Actually `hold` the proposal now since we didn't hold it when it came in via the
			// submit extrinsic and we now know that it will be needed. This will be reversed by
			// Scheduler pallet once it is executed which assumes that we will already have placed
			// a `hold` on it.
			T::Preimages::hold(&status.proposal);

			// Earliest it can be scheduled for is next block.
			let when = now.saturating_add(status.delay.max(One::one()));
			if T::Scheduler::schedule_named(
				(DEMOCRACY_ID, index).encode_into(),
				DispatchTime::At(when),
				None,
				63,
				frame_system::RawOrigin::Root.into(),
				status.proposal,
			)
			.is_err()
			{
				frame_support::print("LOGIC ERROR: bake_referendum/schedule_named failed");
			}
		} else {
			Self::deposit_event(Event::<T>::NotPassed { ref_index: index });
		}

		approved
	}

	/// Current era is ending; we should finish up any proposals.
	///
	///
	/// # <weight>
	/// If a referendum is launched or maturing, this will take full block weight if queue is not
	/// empty. Otherwise:
	/// - Complexity: `O(R)` where `R` is the number of unbaked referenda.
	/// - Db reads: `LastTabledWasExternal`, `NextExternal`, `PublicProps`, `account`,
	///   `ReferendumCount`, `LowestUnbaked`
	/// - Db writes: `PublicProps`, `account`, `ReferendumCount`, `DepositOf`, `ReferendumInfoOf`
	/// - Db reads per R: `DepositOf`, `ReferendumInfoOf`
	/// # </weight>
	fn begin_block(now: T::BlockNumber) -> Weight {
		let max_block_weight = T::BlockWeights::get().max_block;
		let mut weight = Weight::zero();

		let next = Self::lowest_unbaked();
		let last = Self::referendum_count();
		let r = last.saturating_sub(next);

		// pick out another public referendum if it's time.
		if (now % T::LaunchPeriod::get()).is_zero() {
			// Errors come from the queue being empty. If the queue is not empty, it will take
			// full block weight.
			if Self::launch_next(now).is_ok() {
				weight = max_block_weight;
			} else {
				weight.saturating_accrue(T::WeightInfo::on_initialize_base_with_launch_period(r));
			}
		} else {
			weight.saturating_accrue(T::WeightInfo::on_initialize_base(r));
		}

		// tally up votes for any expiring referenda.
		for (index, info) in Self::maturing_referenda_at_inner(now, next..last).into_iter() {
			let approved = Self::bake_referendum(now, index, info);
			ReferendumInfoOf::<T>::insert(index, ReferendumInfo::Finished { end: now, approved });
			weight = max_block_weight;
		}

		// Notes:
		// * We don't consider the lowest unbaked to be the last maturing in case some referenda
		//   have a longer voting period than others.
		// * The iteration here shouldn't trigger any storage read that are not in cache, due to
		//   `maturing_referenda_at_inner` having already read them.
		// * We shouldn't iterate more than `LaunchPeriod/VotingPeriod + 1` times because the number
		//   of unbaked referendum is bounded by this number. In case those number have changed in a
		//   runtime upgrade the formula should be adjusted but the bound should still be sensible.
		<LowestUnbaked<T>>::mutate(|ref_index| {
			while *ref_index < last &&
				Self::referendum_info(*ref_index)
					.map_or(true, |info| matches!(info, ReferendumInfo::Finished { .. }))
			{
				*ref_index += 1
			}
		});

		weight
	}

	/// Reads the length of account in DepositOf without getting the complete value in the runtime.
	///
	/// Return 0 if no deposit for this proposal.
	fn len_of_deposit_of(proposal: PropIndex) -> Option<u32> {
		// DepositOf first tuple element is a vec, decoding its len is equivalent to decode a
		// `Compact<u32>`.
		decode_compact_u32_at(&<DepositOf<T>>::hashed_key_for(proposal))
	}
}

/// Decode `Compact<u32>` from the trie at given key.
fn decode_compact_u32_at(key: &[u8]) -> Option<u32> {
	// `Compact<u32>` takes at most 5 bytes.
	let mut buf = [0u8; 5];
	let bytes = sp_io::storage::read(key, &mut buf, 0)?;
	// The value may be smaller than 5 bytes.
	let mut input = &buf[0..buf.len().min(bytes as usize)];
	match codec::Compact::<u32>::decode(&mut input) {
		Ok(c) => Some(c.0),
		Err(_) => {
			sp_runtime::print("Failed to decode compact u32 at:");
			sp_runtime::print(key);
			None
		},
	}
}<|MERGE_RESOLUTION|>--- conflicted
+++ resolved
@@ -223,13 +223,7 @@
 
 	#[pallet::config]
 	pub trait Config: frame_system::Config + Sized {
-<<<<<<< HEAD
 		type WeightInfo: WeightInfo;
-=======
-		type Proposal: Parameter
-			+ Dispatchable<RuntimeOrigin = Self::RuntimeOrigin>
-			+ From<Call<Self>>;
->>>>>>> be976154
 		type RuntimeEvent: From<Event<Self>> + IsType<<Self as frame_system::Config>::RuntimeEvent>;
 
 		/// The Scheduler.
@@ -334,35 +328,8 @@
 		type CancelProposalOrigin: EnsureOrigin<Self::RuntimeOrigin>;
 
 		/// Origin for anyone able to veto proposals.
-<<<<<<< HEAD
-		type VetoOrigin: EnsureOrigin<Self::Origin, Success = Self::AccountId>;
-
-=======
-		///
-		/// # Warning
-		///
-		/// The number of Vetoers for a proposal must be small, extrinsics are weighted according to
-		/// [MAX_VETOERS](./const.MAX_VETOERS.html)
 		type VetoOrigin: EnsureOrigin<Self::RuntimeOrigin, Success = Self::AccountId>;
 
-		/// Period in blocks where an external proposal may not be re-submitted after being vetoed.
-		#[pallet::constant]
-		type CooloffPeriod: Get<Self::BlockNumber>;
-
-		/// The amount of balance that must be deposited per byte of preimage stored.
-		#[pallet::constant]
-		type PreimageByteDeposit: Get<BalanceOf<Self>>;
-
-		/// An origin that can provide a preimage using operational extrinsics.
-		type OperationalPreimageOrigin: EnsureOrigin<Self::RuntimeOrigin, Success = Self::AccountId>;
-
-		/// Handler for the unbalanced reduction when slashing a preimage deposit.
-		type Slash: OnUnbalanced<NegativeImbalanceOf<Self>>;
-
-		/// The Scheduler.
-		type Scheduler: ScheduleNamed<Self::BlockNumber, Self::Proposal, Self::PalletsOrigin>;
-
->>>>>>> be976154
 		/// Overarching type of all pallets origins.
 		type PalletsOrigin: From<frame_system::RawOrigin<Self::AccountId>>;
 
