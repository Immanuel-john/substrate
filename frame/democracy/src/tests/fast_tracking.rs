// This file is part of Substrate.

// Copyright (C) 2017-2022 Parity Technologies (UK) Ltd.
// SPDX-License-Identifier: Apache-2.0

// Licensed under the Apache License, Version 2.0 (the "License");
// you may not use this file except in compliance with the License.
// You may obtain a copy of the License at
//
// 	http://www.apache.org/licenses/LICENSE-2.0
//
// Unless required by applicable law or agreed to in writing, software
// distributed under the License is distributed on an "AS IS" BASIS,
// WITHOUT WARRANTIES OR CONDITIONS OF ANY KIND, either express or implied.
// See the License for the specific language governing permissions and
// limitations under the License.

//! The tests for fast-tracking functionality.

use super::*;

#[test]
fn fast_track_referendum_works() {
	new_test_ext().execute_with(|| {
		System::set_block_number(0);
		let h = set_balance_proposal(2).hash();
		assert_noop!(
			Democracy::fast_track(RuntimeOrigin::signed(5), h, 3, 2),
			Error::<Test>::ProposalMissing
		);
		assert_ok!(Democracy::external_propose_majority(
<<<<<<< HEAD
			Origin::signed(3),
			set_balance_proposal(2)
=======
			RuntimeOrigin::signed(3),
			set_balance_proposal_hash_and_note(2)
>>>>>>> be976154
		));
		assert_noop!(Democracy::fast_track(RuntimeOrigin::signed(1), h, 3, 2), BadOrigin);
		assert_ok!(Democracy::fast_track(RuntimeOrigin::signed(5), h, 2, 0));
		assert_eq!(
			Democracy::referendum_status(0),
			Ok(ReferendumStatus {
				end: 2,
				proposal: set_balance_proposal(2),
				threshold: VoteThreshold::SimpleMajority,
				delay: 0,
				tally: Tally { ayes: 0, nays: 0, turnout: 0 },
			})
		);
	});
}

#[test]
fn instant_referendum_works() {
	new_test_ext().execute_with(|| {
		System::set_block_number(0);
		let h = set_balance_proposal(2).hash();
		assert_noop!(
			Democracy::fast_track(RuntimeOrigin::signed(5), h, 3, 2),
			Error::<Test>::ProposalMissing
		);
		assert_ok!(Democracy::external_propose_majority(
<<<<<<< HEAD
			Origin::signed(3),
			set_balance_proposal(2)
=======
			RuntimeOrigin::signed(3),
			set_balance_proposal_hash_and_note(2)
>>>>>>> be976154
		));
		assert_noop!(Democracy::fast_track(RuntimeOrigin::signed(1), h, 3, 2), BadOrigin);
		assert_noop!(Democracy::fast_track(RuntimeOrigin::signed(5), h, 1, 0), BadOrigin);
		assert_noop!(
			Democracy::fast_track(RuntimeOrigin::signed(6), h, 1, 0),
			Error::<Test>::InstantNotAllowed
		);
		INSTANT_ALLOWED.with(|v| *v.borrow_mut() = true);
		assert_noop!(
			Democracy::fast_track(RuntimeOrigin::signed(6), h, 0, 0),
			Error::<Test>::VotingPeriodLow
		);
		assert_ok!(Democracy::fast_track(RuntimeOrigin::signed(6), h, 1, 0));
		assert_eq!(
			Democracy::referendum_status(0),
			Ok(ReferendumStatus {
				end: 1,
				proposal: set_balance_proposal(2),
				threshold: VoteThreshold::SimpleMajority,
				delay: 0,
				tally: Tally { ayes: 0, nays: 0, turnout: 0 },
			})
		);
	});
}

#[test]
fn instant_next_block_referendum_backed() {
	new_test_ext().execute_with(|| {
		// arrange
		let start_block_number = 10;
		let majority_origin_id = 3;
		let instant_origin_id = 6;
		let voting_period = 1;
		let proposal = set_balance_proposal(2);
		let delay = 2; // has no effect on test

		// init
		System::set_block_number(start_block_number);
		InstantAllowed::set(true);

		// propose with majority origin
		assert_ok!(Democracy::external_propose_majority(
<<<<<<< HEAD
			Origin::signed(majority_origin_id),
			proposal.clone()
=======
			RuntimeOrigin::signed(majority_origin_id),
			proposal_hash
>>>>>>> be976154
		));

		// fast track with instant origin and voting period pointing to the next block
		assert_ok!(Democracy::fast_track(
<<<<<<< HEAD
			Origin::signed(instant_origin_id),
			proposal.hash(),
=======
			RuntimeOrigin::signed(instant_origin_id),
			proposal_hash,
>>>>>>> be976154
			voting_period,
			delay
		));

		// fetch the status of the only referendum at index 0
		assert_eq!(
			Democracy::referendum_status(0),
			Ok(ReferendumStatus {
				end: start_block_number + voting_period,
				proposal,
				threshold: VoteThreshold::SimpleMajority,
				delay,
				tally: Tally { ayes: 0, nays: 0, turnout: 0 },
			})
		);

		// referendum expected to be baked with the start of the next block
		next_block();

		// assert no active referendums
		assert_noop!(Democracy::referendum_status(0), Error::<Test>::ReferendumInvalid);
		// the only referendum in the storage is finished and not approved
		assert_eq!(
			ReferendumInfoOf::<Test>::get(0).unwrap(),
			ReferendumInfo::Finished { approved: false, end: start_block_number + voting_period }
		);
	});
}

#[test]
fn fast_track_referendum_fails_when_no_simple_majority() {
	new_test_ext().execute_with(|| {
		System::set_block_number(0);
<<<<<<< HEAD
		let h = set_balance_proposal(2).hash();
		assert_ok!(Democracy::external_propose(Origin::signed(2), set_balance_proposal(2)));
=======
		let h = set_balance_proposal_hash_and_note(2);
		assert_ok!(Democracy::external_propose(
			RuntimeOrigin::signed(2),
			set_balance_proposal_hash_and_note(2)
		));
>>>>>>> be976154
		assert_noop!(
			Democracy::fast_track(RuntimeOrigin::signed(5), h, 3, 2),
			Error::<Test>::NotSimpleMajority
		);
	});
}<|MERGE_RESOLUTION|>--- conflicted
+++ resolved
@@ -29,13 +29,8 @@
 			Error::<Test>::ProposalMissing
 		);
 		assert_ok!(Democracy::external_propose_majority(
-<<<<<<< HEAD
-			Origin::signed(3),
+			RuntimeOrigin::signed(3),
 			set_balance_proposal(2)
-=======
-			RuntimeOrigin::signed(3),
-			set_balance_proposal_hash_and_note(2)
->>>>>>> be976154
 		));
 		assert_noop!(Democracy::fast_track(RuntimeOrigin::signed(1), h, 3, 2), BadOrigin);
 		assert_ok!(Democracy::fast_track(RuntimeOrigin::signed(5), h, 2, 0));
@@ -62,13 +57,8 @@
 			Error::<Test>::ProposalMissing
 		);
 		assert_ok!(Democracy::external_propose_majority(
-<<<<<<< HEAD
-			Origin::signed(3),
+			RuntimeOrigin::signed(3),
 			set_balance_proposal(2)
-=======
-			RuntimeOrigin::signed(3),
-			set_balance_proposal_hash_and_note(2)
->>>>>>> be976154
 		));
 		assert_noop!(Democracy::fast_track(RuntimeOrigin::signed(1), h, 3, 2), BadOrigin);
 		assert_noop!(Democracy::fast_track(RuntimeOrigin::signed(5), h, 1, 0), BadOrigin);
@@ -112,24 +102,14 @@
 
 		// propose with majority origin
 		assert_ok!(Democracy::external_propose_majority(
-<<<<<<< HEAD
-			Origin::signed(majority_origin_id),
+			RuntimeOrigin::signed(majority_origin_id),
 			proposal.clone()
-=======
-			RuntimeOrigin::signed(majority_origin_id),
-			proposal_hash
->>>>>>> be976154
 		));
 
 		// fast track with instant origin and voting period pointing to the next block
 		assert_ok!(Democracy::fast_track(
-<<<<<<< HEAD
-			Origin::signed(instant_origin_id),
+			RuntimeOrigin::signed(instant_origin_id),
 			proposal.hash(),
-=======
-			RuntimeOrigin::signed(instant_origin_id),
-			proposal_hash,
->>>>>>> be976154
 			voting_period,
 			delay
 		));
@@ -163,16 +143,8 @@
 fn fast_track_referendum_fails_when_no_simple_majority() {
 	new_test_ext().execute_with(|| {
 		System::set_block_number(0);
-<<<<<<< HEAD
 		let h = set_balance_proposal(2).hash();
-		assert_ok!(Democracy::external_propose(Origin::signed(2), set_balance_proposal(2)));
-=======
-		let h = set_balance_proposal_hash_and_note(2);
-		assert_ok!(Democracy::external_propose(
-			RuntimeOrigin::signed(2),
-			set_balance_proposal_hash_and_note(2)
-		));
->>>>>>> be976154
+		assert_ok!(Democracy::external_propose(RuntimeOrigin::signed(2), set_balance_proposal(2)));
 		assert_noop!(
 			Democracy::fast_track(RuntimeOrigin::signed(5), h, 3, 2),
 			Error::<Test>::NotSimpleMajority
