// This file is part of Substrate.

// Copyright (C) 2017-2021 Parity Technologies (UK) Ltd.
// SPDX-License-Identifier: Apache-2.0

// Licensed under the Apache License, Version 2.0 (the "License");
// you may not use this file except in compliance with the License.
// You may obtain a copy of the License at
//
// 	http://www.apache.org/licenses/LICENSE-2.0
//
// Unless required by applicable law or agreed to in writing, software
// distributed under the License is distributed on an "AS IS" BASIS,
// WITHOUT WARRANTIES OR CONDITIONS OF ANY KIND, either express or implied.
// See the License for the specific language governing permissions and
// limitations under the License.

//! Storage map type. Implements StorageDoubleMap, StorageIterableDoubleMap,
//! StoragePrefixedDoubleMap traits and their methods directly.

use codec::{Decode, Encode, EncodeLike, FullCodec};
use crate::{
	storage::{
<<<<<<< HEAD
		StorageAppend, StorageDecodeLength, StoragePrefixedMap,
		bounded_vec::{BoundedVec, BoundedVecValue},
=======
		StorageAppend, StorageDecodeLength,
		bounded_vec::BoundedVec,
>>>>>>> 4ff92f10
		types::{OptionQuery, QueryKindTrait, OnEmptyGetter},
	},
	traits::{GetDefault, StorageInstance, Get, MaxEncodedLen, StorageInfo},
};
use frame_metadata::{DefaultByteGetter, StorageEntryModifier};
use sp_arithmetic::traits::SaturatedConversion;
use sp_std::vec::Vec;

/// A type that allow to store values for `(key1, key2)` couple. Similar to `StorageMap` but allow
/// to iterate and remove value associated to first key.
///
/// Each value is stored at:
/// ```nocompile
/// Twox128(Prefix::pallet_prefix())
///		++ Twox128(Prefix::STORAGE_PREFIX)
///		++ Hasher1(encode(key1))
///		++ Hasher2(encode(key2))
/// ```
///
/// # Warning
///
/// If the key1s (or key2s) are not trusted (e.g. can be set by a user), a cryptographic `hasher`
/// such as `blake2_128_concat` must be used for Hasher1 (resp. Hasher2). Otherwise, other values
/// in storage can be compromised.
pub struct StorageDoubleMap<
	Prefix,
	Hasher1,
	Key1,
	Hasher2,
	Key2,
	Value,
	QueryKind=OptionQuery,
	OnEmpty=GetDefault,
	MaxValues=GetDefault,
>(
	core::marker::PhantomData<
		(Prefix, Hasher1, Key1, Hasher2, Key2, Value, QueryKind, OnEmpty, MaxValues)
	>
);

impl<Prefix, Hasher1, Key1, Hasher2, Key2, Value, QueryKind, OnEmpty, MaxValues>
	crate::storage::generator::StorageDoubleMap<Key1, Key2, Value> for
	StorageDoubleMap<Prefix, Hasher1, Key1, Hasher2, Key2, Value, QueryKind, OnEmpty, MaxValues>
where
	Prefix: StorageInstance,
	Hasher1: crate::hash::StorageHasher,
	Hasher2: crate::hash::StorageHasher,
	Key1: FullCodec,
	Key2: FullCodec,
	Value: FullCodec,
	QueryKind: QueryKindTrait<Value, OnEmpty>,
	OnEmpty: Get<QueryKind::Query> + 'static,
	MaxValues: Get<Option<u32>>,
{
	type Query = QueryKind::Query;
	type Hasher1 = Hasher1;
	type Hasher2 = Hasher2;
	fn module_prefix() -> &'static [u8] {
		Prefix::pallet_prefix().as_bytes()
	}
	fn storage_prefix() -> &'static [u8] {
		Prefix::STORAGE_PREFIX.as_bytes()
	}
	fn from_optional_value_to_query(v: Option<Value>) -> Self::Query {
		QueryKind::from_optional_value_to_query(v)
	}
	fn from_query_to_optional_value(v: Self::Query) -> Option<Value> {
		QueryKind::from_query_to_optional_value(v)
	}
}

impl<Prefix, Hasher1, Key1, Hasher2, Key2, Value, QueryKind, OnEmpty, MaxValues>
	StoragePrefixedMap<Value> for
	StorageDoubleMap<Prefix, Hasher1, Key1, Hasher2, Key2, Value, QueryKind, OnEmpty, MaxValues>
where
	Prefix: StorageInstance,
	Hasher1: crate::hash::StorageHasher,
	Hasher2: crate::hash::StorageHasher,
	Key1: FullCodec,
	Key2: FullCodec,
	Value: FullCodec,
	QueryKind: QueryKindTrait<Value, OnEmpty>,
	OnEmpty: Get<QueryKind::Query> + 'static,
	MaxValues: Get<Option<u32>>,
{
	fn module_prefix() -> &'static [u8] {
		<Self as crate::storage::generator::StorageDoubleMap<Key1, Key2, Value>>::module_prefix()
	}
	fn storage_prefix() -> &'static [u8] {
		<Self as crate::storage::generator::StorageDoubleMap<Key1, Key2, Value>>::storage_prefix()
	}
}

impl<Prefix, Hasher1, Key1, Hasher2, Key2, QueryKind, OnEmpty, MaxValues, VecValue, VecBound>
	StorageDoubleMap<
		Prefix,
		Hasher1,
		Key1,
		Hasher2,
		Key2,
		BoundedVec<VecValue, VecBound>,
		QueryKind,
		OnEmpty,
		MaxValues,
	> where
	Prefix: StorageInstance,
	Hasher1: crate::hash::StorageHasher,
	Hasher2: crate::hash::StorageHasher,
	Key1: FullCodec,
	Key2: FullCodec,
	QueryKind: QueryKindTrait<BoundedVec<VecValue, VecBound>, OnEmpty>,
	OnEmpty: crate::traits::Get<QueryKind::Query> + 'static,
<<<<<<< HEAD
	MaxValues: Get<Option<u32>>,
	VecValue: BoundedVecValue,
=======
	VecValue: FullCodec,
>>>>>>> 4ff92f10
	VecBound: Get<u32>,
{
	/// Try and append the given item to the double map in the storage.
	///
	/// Is only available if `Value` of the map is [`BoundedVec`].
	pub fn try_append<EncodeLikeItem, EncodeLikeKey1, EncodeLikeKey2>(
		key1: EncodeLikeKey1,
		key2: EncodeLikeKey2,
		item: EncodeLikeItem,
	) -> Result<(), ()>
	where
		EncodeLikeKey1: EncodeLike<Key1> + Clone,
		EncodeLikeKey2: EncodeLike<Key2> + Clone,
		EncodeLikeItem: EncodeLike<VecValue>,
	{
		<
			Self
			as
			crate::storage::bounded_vec::TryAppendDoubleMap<Key1, Key2, VecValue, VecBound>
		>::try_append(
			key1, key2, item,
		)
	}
}

impl<Prefix, Hasher1, Key1, Hasher2, Key2, Value, QueryKind, OnEmpty, MaxValues>
	StorageDoubleMap<Prefix, Hasher1, Key1, Hasher2, Key2, Value, QueryKind, OnEmpty, MaxValues>
where
	Prefix: StorageInstance,
	Hasher1: crate::hash::StorageHasher,
	Hasher2: crate::hash::StorageHasher,
	Key1: FullCodec,
	Key2: FullCodec,
	Value: FullCodec,
	QueryKind: QueryKindTrait<Value, OnEmpty>,
	OnEmpty: crate::traits::Get<QueryKind::Query> + 'static,
	MaxValues: Get<Option<u32>>,
{
	/// Get the storage key used to fetch a value corresponding to a specific key.
	pub fn hashed_key_for<KArg1, KArg2>(k1: KArg1, k2: KArg2) -> Vec<u8>
	where
		KArg1: EncodeLike<Key1>,
		KArg2: EncodeLike<Key2>,
	{
		<Self as crate::storage::StorageDoubleMap<Key1, Key2, Value>>::hashed_key_for(k1, k2)
	}

	/// Does the value (explicitly) exist in storage?
	pub fn contains_key<KArg1, KArg2>(k1: KArg1, k2: KArg2) -> bool
	where
		KArg1: EncodeLike<Key1>,
		KArg2: EncodeLike<Key2>,
	{
		<Self as crate::storage::StorageDoubleMap<Key1, Key2, Value>>::contains_key(k1, k2)
	}

	/// Load the value associated with the given key from the double map.
	pub fn get<KArg1, KArg2>(k1: KArg1, k2: KArg2) -> QueryKind::Query
	where
		KArg1: EncodeLike<Key1>,
		KArg2: EncodeLike<Key2>,
	{
		<Self as crate::storage::StorageDoubleMap<Key1, Key2, Value>>::get(k1, k2)
	}

	/// Try to get the value for the given key from the double map.
	///
	/// Returns `Ok` if it exists, `Err` if not.
	pub fn try_get<KArg1, KArg2>(k1: KArg1, k2: KArg2) -> Result<Value, ()>
	where
		KArg1: EncodeLike<Key1>,
		KArg2: EncodeLike<Key2> {
		<Self as crate::storage::StorageDoubleMap<Key1, Key2, Value>>::try_get(k1, k2)
	}

	/// Take a value from storage, removing it afterwards.
	pub fn take<KArg1, KArg2>(k1: KArg1, k2: KArg2) -> QueryKind::Query
	where
		KArg1: EncodeLike<Key1>,
		KArg2: EncodeLike<Key2>,
	{
		<Self as crate::storage::StorageDoubleMap<Key1, Key2, Value>>::take(k1, k2)
	}

	/// Swap the values of two key-pairs.
	pub fn swap<XKArg1, XKArg2, YKArg1, YKArg2>(x_k1: XKArg1, x_k2: XKArg2, y_k1: YKArg1, y_k2: YKArg2)
	where
		XKArg1: EncodeLike<Key1>,
		XKArg2: EncodeLike<Key2>,
		YKArg1: EncodeLike<Key1>,
		YKArg2: EncodeLike<Key2>,
	{
		<Self as crate::storage::StorageDoubleMap<Key1, Key2, Value>>::swap(x_k1, x_k2, y_k1, y_k2)
	}

	/// Store a value to be associated with the given keys from the double map.
	pub fn insert<KArg1, KArg2, VArg>(k1: KArg1, k2: KArg2, val: VArg)
	where
		KArg1: EncodeLike<Key1>,
		KArg2: EncodeLike<Key2>,
		VArg: EncodeLike<Value>,
	{
		<Self as crate::storage::StorageDoubleMap<Key1, Key2, Value>>::insert(k1, k2, val)
	}

	/// Remove the value under the given keys.
	pub fn remove<KArg1, KArg2>(k1: KArg1, k2: KArg2)
	where
		KArg1: EncodeLike<Key1>,
		KArg2: EncodeLike<Key2>,
	{
		<Self as crate::storage::StorageDoubleMap<Key1, Key2, Value>>::remove(k1, k2)
	}

	/// Remove all values under the first key.
	pub fn remove_prefix<KArg1>(k1: KArg1) where KArg1: ?Sized + EncodeLike<Key1> {
		<Self as crate::storage::StorageDoubleMap<Key1, Key2, Value>>::remove_prefix(k1)
	}

	/// Iterate over values that share the first key.
	pub fn iter_prefix_values<KArg1>(k1: KArg1) -> crate::storage::PrefixIterator<Value>
	where KArg1: ?Sized + EncodeLike<Key1>
	{
		<Self as crate::storage::StorageDoubleMap<Key1, Key2, Value>>::iter_prefix_values(k1)
	}

	/// Mutate the value under the given keys.
	pub fn mutate<KArg1, KArg2, R, F>(k1: KArg1, k2: KArg2, f: F) -> R
	where
		KArg1: EncodeLike<Key1>,
		KArg2: EncodeLike<Key2>,
		F: FnOnce(&mut QueryKind::Query) -> R,
	{
		<Self as crate::storage::StorageDoubleMap<Key1, Key2, Value>>::mutate(k1, k2, f)
	}

	/// Mutate the value under the given keys when the closure returns `Ok`.
	pub fn try_mutate<KArg1, KArg2, R, E, F>(k1: KArg1, k2: KArg2, f: F) -> Result<R, E>
	where
		KArg1: EncodeLike<Key1>,
		KArg2: EncodeLike<Key2>,
		F: FnOnce(&mut QueryKind::Query) -> Result<R, E>,
	{
		<Self as crate::storage::StorageDoubleMap<Key1, Key2, Value>>::try_mutate(k1, k2, f)
	}

	/// Mutate the value under the given keys. Deletes the item if mutated to a `None`.
	pub fn mutate_exists<KArg1, KArg2, R, F>(k1: KArg1, k2: KArg2, f: F) -> R
	where
		KArg1: EncodeLike<Key1>,
		KArg2: EncodeLike<Key2>,
		F: FnOnce(&mut Option<Value>) -> R,
	{
		<Self as crate::storage::StorageDoubleMap<Key1, Key2, Value>>::mutate_exists(k1, k2, f)
	}

	/// Mutate the item, only if an `Ok` value is returned. Deletes the item if mutated to a `None`.
	pub fn try_mutate_exists<KArg1, KArg2, R, E, F>(k1: KArg1, k2: KArg2, f: F) -> Result<R, E>
	where
		KArg1: EncodeLike<Key1>,
		KArg2: EncodeLike<Key2>,
		F: FnOnce(&mut Option<Value>) -> Result<R, E>,
	{
		<Self as crate::storage::StorageDoubleMap<Key1, Key2, Value>>::try_mutate_exists(k1, k2, f)
	}

	/// Append the given item to the value in the storage.
	///
	/// `Value` is required to implement [`StorageAppend`].
	///
	/// # Warning
	///
	/// If the storage item is not encoded properly, the storage will be overwritten
	/// and set to `[item]`. Any default value set for the storage item will be ignored
	/// on overwrite.
	pub fn append<Item, EncodeLikeItem, KArg1, KArg2>(
		k1: KArg1,
		k2: KArg2,
		item: EncodeLikeItem,
	) where
		KArg1: EncodeLike<Key1>,
		KArg2: EncodeLike<Key2>,
		Item: Encode,
		EncodeLikeItem: EncodeLike<Item>,
		Value: StorageAppend<Item>,
	{
		<Self as crate::storage::StorageDoubleMap<Key1, Key2, Value>>::append(k1, k2, item)
	}

	/// Read the length of the storage value without decoding the entire value under the
	/// given `key1` and `key2`.
	///
	/// `Value` is required to implement [`StorageDecodeLength`].
	///
	/// If the value does not exists or it fails to decode the length, `None` is returned.
	/// Otherwise `Some(len)` is returned.
	///
	/// # Warning
	///
	/// `None` does not mean that `get()` does not return a value. The default value is completly
	/// ignored by this function.
	pub fn decode_len<KArg1, KArg2>(key1: KArg1, key2: KArg2) -> Option<usize>
	where
		KArg1: EncodeLike<Key1>,
		KArg2: EncodeLike<Key2>,
		Value: StorageDecodeLength,
	{
		<Self as crate::storage::StorageDoubleMap<Key1, Key2, Value>>::decode_len(key1, key2)
	}

	/// Migrate an item with the given `key1` and `key2` from defunct `OldHasher1` and
	/// `OldHasher2` to the current hashers.
	///
	/// If the key doesn't exist, then it's a no-op. If it does, then it returns its value.
	pub fn migrate_keys<
		OldHasher1: crate::StorageHasher,
		OldHasher2: crate::StorageHasher,
		KeyArg1: EncodeLike<Key1>,
		KeyArg2: EncodeLike<Key2>,
	>(key1: KeyArg1, key2: KeyArg2) -> Option<Value> {
		<
			Self as crate::storage::StorageDoubleMap<Key1, Key2, Value>
		>::migrate_keys::<OldHasher1, OldHasher2, _, _>(key1, key2)
	}

	/// Remove all value of the storage.
	pub fn remove_all() {
		<Self as crate::storage::StoragePrefixedMap<Value>>::remove_all()
	}

	/// Iter over all value of the storage.
	///
	/// NOTE: If a value failed to decode becaues storage is corrupted then it is skipped.
	pub fn iter_values() -> crate::storage::PrefixIterator<Value> {
		<Self as crate::storage::StoragePrefixedMap<Value>>::iter_values()
	}

	/// Translate the values of all elements by a function `f`, in the map in no particular order.
	/// By returning `None` from `f` for an element, you'll remove it from the map.
	///
	/// NOTE: If a value fail to decode because storage is corrupted then it is skipped.
	///
	/// # Warning
	///
	/// This function must be used with care, before being updated the storage still contains the
	/// old type, thus other calls (such as `get`) will fail at decoding it.
	///
	/// # Usage
	///
	/// This would typically be called inside the module implementation of on_runtime_upgrade.
	pub fn translate_values<OldValue: Decode, F: FnMut(OldValue) -> Option<Value>>(f: F) {
		<Self as crate::storage::StoragePrefixedMap<Value>>::translate_values(f)
	}
}

impl<Prefix, Hasher1, Key1, Hasher2, Key2, Value, QueryKind, OnEmpty, MaxValues>
	StorageDoubleMap<Prefix, Hasher1, Key1, Hasher2, Key2, Value, QueryKind, OnEmpty, MaxValues>
where
	Prefix: StorageInstance,
	Hasher1: crate::hash::StorageHasher + crate::ReversibleStorageHasher,
	Hasher2: crate::hash::StorageHasher + crate::ReversibleStorageHasher,
	Key1: FullCodec,
	Key2: FullCodec,
	Value: FullCodec,
	QueryKind: QueryKindTrait<Value, OnEmpty>,
	OnEmpty: crate::traits::Get<QueryKind::Query> + 'static,
	MaxValues: Get<Option<u32>>,
{
	/// Enumerate all elements in the map with first key `k1` in no particular order.
	///
	/// If you add or remove values whose first key is `k1` to the map while doing this, you'll get
	/// undefined results.
	pub fn iter_prefix(k1: impl EncodeLike<Key1>) -> crate::storage::PrefixIterator<(Key2, Value)> {
		<Self as crate::storage::IterableStorageDoubleMap<Key1, Key2, Value>>::iter_prefix(k1)
	}

	/// Remove all elements from the map with first key `k1` and iterate through them in no
	/// particular order.
	///
	/// If you add elements with first key `k1` to the map while doing this, you'll get undefined
	/// results.
	pub fn drain_prefix(k1: impl EncodeLike<Key1>) -> crate::storage::PrefixIterator<(Key2, Value)> {
		<Self as crate::storage::IterableStorageDoubleMap<Key1, Key2, Value>>::drain_prefix(k1)
	}

	/// Enumerate all elements in the map in no particular order.
	///
	/// If you add or remove values to the map while doing this, you'll get undefined results.
	pub fn iter() -> crate::storage::PrefixIterator<(Key1, Key2, Value)> {
		<Self as crate::storage::IterableStorageDoubleMap<Key1, Key2, Value>>::iter()
	}

	/// Remove all elements from the map and iterate through them in no particular order.
	///
	/// If you add elements to the map while doing this, you'll get undefined results.
	pub fn drain() -> crate::storage::PrefixIterator<(Key1, Key2, Value)> {
		<Self as crate::storage::IterableStorageDoubleMap<Key1, Key2, Value>>::drain()
	}

	/// Translate the values of all elements by a function `f`, in the map in no particular order.
	///
	/// By returning `None` from `f` for an element, you'll remove it from the map.
	///
	/// NOTE: If a value fail to decode because storage is corrupted then it is skipped.
	pub fn translate<O: Decode, F: FnMut(Key1, Key2, O) -> Option<Value>>(f: F) {
		<Self as crate::storage::IterableStorageDoubleMap<Key1, Key2, Value>>::translate(f)
	}
}

/// Part of storage metadata for a storage double map.
///
/// NOTE: Generic hashers is supported.
pub trait StorageDoubleMapMetadata {
	const MODIFIER: StorageEntryModifier;
	const NAME: &'static str;
	const DEFAULT: DefaultByteGetter;
	const HASHER1: frame_metadata::StorageHasher;
	const HASHER2: frame_metadata::StorageHasher;
}

impl<Prefix, Hasher1, Hasher2, Key1, Key2, Value, QueryKind, OnEmpty, MaxValues>
	StorageDoubleMapMetadata for
	StorageDoubleMap<Prefix, Hasher1, Key1, Hasher2, Key2, Value, QueryKind, OnEmpty, MaxValues>
where
	Prefix: StorageInstance,
	Hasher1: crate::hash::StorageHasher,
	Hasher2: crate::hash::StorageHasher,
	Key1: FullCodec,
	Key2: FullCodec,
	Value: FullCodec,
	QueryKind: QueryKindTrait<Value, OnEmpty>,
	OnEmpty: crate::traits::Get<QueryKind::Query> + 'static,
	MaxValues: Get<Option<u32>>,
{
	const MODIFIER: StorageEntryModifier = QueryKind::METADATA;
	const HASHER1: frame_metadata::StorageHasher = Hasher1::METADATA;
	const HASHER2: frame_metadata::StorageHasher = Hasher2::METADATA;
	const NAME: &'static str = Prefix::STORAGE_PREFIX;
	const DEFAULT: DefaultByteGetter =
		DefaultByteGetter(&OnEmptyGetter::<QueryKind::Query, OnEmpty>(core::marker::PhantomData));
}

impl<Prefix, Hasher1, Hasher2, Key1, Key2, Value, QueryKind, OnEmpty, MaxValues>
	crate::traits::StorageInfoTrait for
	StorageDoubleMap<Prefix, Hasher1, Key1, Hasher2, Key2, Value, QueryKind, OnEmpty, MaxValues>
where
	Prefix: StorageInstance,
	Hasher1: crate::hash::StorageHasher,
	Hasher2: crate::hash::StorageHasher,
	Key1: FullCodec + MaxEncodedLen,
	Key2: FullCodec + MaxEncodedLen,
	Value: FullCodec + MaxEncodedLen,
	QueryKind: QueryKindTrait<Value, OnEmpty>,
	OnEmpty: crate::traits::Get<QueryKind::Query> + 'static,
	MaxValues: Get<Option<u32>>,
{
	fn storage_info() -> StorageInfo {
		StorageInfo {
			prefix: Self::final_prefix(),
			max_values: MaxValues::get(),
			max_size: Some(
				Key1::max_encoded_len()
					.saturating_add(Key2::max_encoded_len())
					.saturating_add(Value::max_encoded_len())
					.saturated_into(),
			),
		}
	}
}

#[cfg(test)]
mod test {
	use super::*;
	use sp_io::{TestExternalities, hashing::twox_128};
	use crate::hash::*;
	use crate::storage::types::ValueQuery;
	use frame_metadata::StorageEntryModifier;

	struct Prefix;
	impl StorageInstance for Prefix {
		fn pallet_prefix() -> &'static str { "test" }
		const STORAGE_PREFIX: &'static str = "foo";
	}

	struct ADefault;
	impl crate::traits::Get<u32> for ADefault {
		fn get() -> u32 {
			97
		}
	}

	#[test]
	fn test() {
		type A = StorageDoubleMap<
			Prefix, Blake2_128Concat, u16, Twox64Concat, u8, u32, OptionQuery
		>;
		type AValueQueryWithAnOnEmpty = StorageDoubleMap<
			Prefix, Blake2_128Concat, u16, Twox64Concat, u8, u32, ValueQuery, ADefault
		>;
		type B = StorageDoubleMap<Prefix, Blake2_256, u16, Twox128, u8, u32, ValueQuery>;
		type C = StorageDoubleMap<Prefix, Blake2_128Concat, u16, Twox64Concat, u8, u8, ValueQuery>;
		type WithLen = StorageDoubleMap<Prefix, Blake2_128Concat, u16, Twox64Concat, u8, Vec<u32>>;

		TestExternalities::default().execute_with(|| {
			let mut k: Vec<u8> = vec![];
			k.extend(&twox_128(b"test"));
			k.extend(&twox_128(b"foo"));
			k.extend(&3u16.blake2_128_concat());
			k.extend(&30u8.twox_64_concat());
			assert_eq!(A::hashed_key_for(3, 30).to_vec(), k);

			assert_eq!(A::contains_key(3, 30), false);
			assert_eq!(A::get(3, 30), None);
			assert_eq!(AValueQueryWithAnOnEmpty::get(3, 30), 97);

			A::insert(3, 30, 10);
			assert_eq!(A::contains_key(3, 30), true);
			assert_eq!(A::get(3, 30), Some(10));
			assert_eq!(AValueQueryWithAnOnEmpty::get(3, 30), 10);

			A::swap(3, 30, 2, 20);
			assert_eq!(A::contains_key(3, 30), false);
			assert_eq!(A::contains_key(2, 20), true);
			assert_eq!(A::get(3, 30), None);
			assert_eq!(AValueQueryWithAnOnEmpty::get(3, 30), 97);
			assert_eq!(A::get(2, 20), Some(10));
			assert_eq!(AValueQueryWithAnOnEmpty::get(2, 20), 10);

			A::remove(2, 20);
			assert_eq!(A::contains_key(2, 20), false);
			assert_eq!(A::get(2, 20), None);

			AValueQueryWithAnOnEmpty::mutate(2, 20, |v| *v = *v * 2);
			AValueQueryWithAnOnEmpty::mutate(2, 20, |v| *v = *v * 2);
			assert_eq!(A::contains_key(2, 20), true);
			assert_eq!(A::get(2, 20), Some(97 * 4));

			A::remove(2, 20);
			let _: Result<(), ()> = AValueQueryWithAnOnEmpty::try_mutate(2, 20, |v| {
				*v = *v * 2; Ok(())
			});
			let _: Result<(), ()> = AValueQueryWithAnOnEmpty::try_mutate(2, 20, |v| {
				*v = *v * 2; Ok(())
			});
			assert_eq!(A::contains_key(2, 20), true);
			assert_eq!(A::get(2, 20), Some(97 * 4));

			A::remove(2, 20);
			let _: Result<(), ()> = AValueQueryWithAnOnEmpty::try_mutate(2, 20, |v| {
				*v = *v * 2; Err(())
			});
			assert_eq!(A::contains_key(2, 20), false);

			A::remove(2, 20);
			AValueQueryWithAnOnEmpty::mutate_exists(2, 20, |v| {
				assert!(v.is_none());
				*v = Some(10);
			});
			assert_eq!(A::contains_key(2, 20), true);
			assert_eq!(A::get(2, 20), Some(10));
			AValueQueryWithAnOnEmpty::mutate_exists(2, 20, |v| {
				*v = Some(v.unwrap() * 10);
			});
			assert_eq!(A::contains_key(2, 20), true);
			assert_eq!(A::get(2, 20), Some(100));

			A::remove(2, 20);
			let _: Result<(), ()> = AValueQueryWithAnOnEmpty::try_mutate_exists(2, 20, |v| {
				assert!(v.is_none());
				*v = Some(10);
				Ok(())
			});
			assert_eq!(A::contains_key(2, 20), true);
			assert_eq!(A::get(2, 20), Some(10));
			let _: Result<(), ()> = AValueQueryWithAnOnEmpty::try_mutate_exists(2, 20, |v| {
				*v = Some(v.unwrap() * 10);
				Ok(())
			});
			assert_eq!(A::contains_key(2, 20), true);
			assert_eq!(A::get(2, 20), Some(100));
			assert_eq!(A::try_get(2, 20), Ok(100));
			let _: Result<(), ()> = AValueQueryWithAnOnEmpty::try_mutate_exists(2, 20, |v| {
				*v = Some(v.unwrap() * 10);
				Err(())
			});
			assert_eq!(A::contains_key(2, 20), true);
			assert_eq!(A::get(2, 20), Some(100));


			A::insert(2, 20, 10);
			assert_eq!(A::take(2, 20), Some(10));
			assert_eq!(A::contains_key(2, 20), false);
			assert_eq!(AValueQueryWithAnOnEmpty::take(2, 20), 97);
			assert_eq!(A::contains_key(2, 20), false);
			assert_eq!(A::try_get(2, 20), Err(()));

			B::insert(2, 20, 10);
			assert_eq!(A::migrate_keys::<Blake2_256, Twox128, _, _>(2, 20), Some(10));
			assert_eq!(A::contains_key(2, 20), true);
			assert_eq!(A::get(2, 20), Some(10));

			A::insert(3, 30, 10);
			A::insert(4, 40, 10);
			A::remove_all();
			assert_eq!(A::contains_key(3, 30), false);
			assert_eq!(A::contains_key(4, 40), false);

			A::insert(3, 30, 10);
			A::insert(4, 40, 10);
			assert_eq!(A::iter_values().collect::<Vec<_>>(), vec![10, 10]);

			C::insert(3, 30, 10);
			C::insert(4, 40, 10);
			A::translate_values::<u8,_>(|v| Some((v * 2).into()));
			assert_eq!(A::iter().collect::<Vec<_>>(), vec![(4, 40, 20), (3, 30, 20)]);

			A::insert(3, 30, 10);
			A::insert(4, 40, 10);
			assert_eq!(A::iter().collect::<Vec<_>>(), vec![(4, 40, 10), (3, 30, 10)]);
			assert_eq!(A::drain().collect::<Vec<_>>(), vec![(4, 40, 10), (3, 30, 10)]);
			assert_eq!(A::iter().collect::<Vec<_>>(), vec![]);

			C::insert(3, 30, 10);
			C::insert(4, 40, 10);
			A::translate::<u8,_>(|k1, k2, v| Some((k1 * k2 as u16 * v as u16).into()));
			assert_eq!(A::iter().collect::<Vec<_>>(), vec![(4, 40, 1600), (3, 30, 900)]);

			assert_eq!(A::MODIFIER, StorageEntryModifier::Optional);
			assert_eq!(AValueQueryWithAnOnEmpty::MODIFIER, StorageEntryModifier::Default);
			assert_eq!(A::HASHER1, frame_metadata::StorageHasher::Blake2_128Concat);
			assert_eq!(A::HASHER2, frame_metadata::StorageHasher::Twox64Concat);
			assert_eq!(
				AValueQueryWithAnOnEmpty::HASHER1,
				frame_metadata::StorageHasher::Blake2_128Concat
			);
			assert_eq!(
				AValueQueryWithAnOnEmpty::HASHER2,
				frame_metadata::StorageHasher::Twox64Concat
			);
			assert_eq!(A::NAME, "foo");
			assert_eq!(AValueQueryWithAnOnEmpty::DEFAULT.0.default_byte(), 97u32.encode());
			assert_eq!(A::DEFAULT.0.default_byte(), Option::<u32>::None.encode());

			WithLen::remove_all();
			assert_eq!(WithLen::decode_len(3, 30), None);
			WithLen::append(0, 100, 10);
			assert_eq!(WithLen::decode_len(0, 100), Some(1));

			A::insert(3, 30, 11);
			A::insert(3, 31, 12);
			A::insert(4, 40, 13);
			A::insert(4, 41, 14);
			assert_eq!(A::iter_prefix_values(3).collect::<Vec<_>>(), vec![12, 11]);
			assert_eq!(A::iter_prefix(3).collect::<Vec<_>>(), vec![(31, 12), (30, 11)]);
			assert_eq!(A::iter_prefix_values(4).collect::<Vec<_>>(), vec![13, 14]);
			assert_eq!(A::iter_prefix(4).collect::<Vec<_>>(), vec![(40, 13), (41, 14)]);

			A::remove_prefix(3);
			assert_eq!(A::iter_prefix(3).collect::<Vec<_>>(), vec![]);
			assert_eq!(A::iter_prefix(4).collect::<Vec<_>>(), vec![(40, 13), (41, 14)]);

			assert_eq!(A::drain_prefix(4).collect::<Vec<_>>(), vec![(40, 13), (41, 14)]);
			assert_eq!(A::iter_prefix(4).collect::<Vec<_>>(), vec![]);
			assert_eq!(A::drain_prefix(4).collect::<Vec<_>>(), vec![]);
		})
	}
}<|MERGE_RESOLUTION|>--- conflicted
+++ resolved
@@ -21,13 +21,8 @@
 use codec::{Decode, Encode, EncodeLike, FullCodec};
 use crate::{
 	storage::{
-<<<<<<< HEAD
 		StorageAppend, StorageDecodeLength, StoragePrefixedMap,
-		bounded_vec::{BoundedVec, BoundedVecValue},
-=======
-		StorageAppend, StorageDecodeLength,
 		bounded_vec::BoundedVec,
->>>>>>> 4ff92f10
 		types::{OptionQuery, QueryKindTrait, OnEmptyGetter},
 	},
 	traits::{GetDefault, StorageInstance, Get, MaxEncodedLen, StorageInfo},
@@ -140,12 +135,8 @@
 	Key2: FullCodec,
 	QueryKind: QueryKindTrait<BoundedVec<VecValue, VecBound>, OnEmpty>,
 	OnEmpty: crate::traits::Get<QueryKind::Query> + 'static,
-<<<<<<< HEAD
 	MaxValues: Get<Option<u32>>,
-	VecValue: BoundedVecValue,
-=======
 	VecValue: FullCodec,
->>>>>>> 4ff92f10
 	VecBound: Get<u32>,
 {
 	/// Try and append the given item to the double map in the storage.
