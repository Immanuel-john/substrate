// This file is part of Substrate.

// Copyright (C) 2019-2022 Parity Technologies (UK) Ltd.
// SPDX-License-Identifier: Apache-2.0

// Licensed under the Apache License, Version 2.0 (the "License");
// you may not use this file except in compliance with the License.
// You may obtain a copy of the License at
//
// 	http://www.apache.org/licenses/LICENSE-2.0
//
// Unless required by applicable law or agreed to in writing, software
// distributed under the License is distributed on an "AS IS" BASIS,
// WITHOUT WARRANTIES OR CONDITIONS OF ANY KIND, either express or implied.
// See the License for the specific language governing permissions and
// limitations under the License.

use crate::{
	hash::{ReversibleStorageHasher, StorageHasher},
	storage::{self, storage_prefix, unhashed, KeyPrefixIterator, PrefixIterator, StorageAppend},
	Never,
};
use codec::{Decode, Encode, EncodeLike, FullCodec, FullEncode};
use sp_std::{borrow::Borrow, prelude::*};

/// Generator for `StorageDoubleMap` used by `decl_storage`.
///
/// # Mapping of keys to a storage path
///
/// The storage key (i.e. the key under which the `Value` will be stored) is created from two parts.
/// The first part is a hash of a concatenation of the `key1_prefix` and `Key1`. And the second part
/// is a hash of a `Key2`.
///
/// Thus value for (key1, key2) is stored at:
/// ```nocompile
/// Twox128(module_prefix) ++ Twox128(storage_prefix) ++ Hasher1(encode(key1)) ++ Hasher2(encode(key2))
/// ```
///
/// # Warning
///
/// If the key1s are not trusted (e.g. can be set by a user), a cryptographic `hasher` such as
/// `blake2_256` must be used for Hasher1. Otherwise, other values in storage can be compromised.
/// If the key2s are not trusted (e.g. can be set by a user), a cryptographic `hasher` such as
/// `blake2_256` must be used for Hasher2. Otherwise, other items in storage with the same first
/// key can be compromised.
pub trait StorageDoubleMap<K1: FullEncode, K2: FullEncode, V: FullCodec> {
	/// The type that get/take returns.
	type Query;

	/// Hasher for the first key.
	type Hasher1: StorageHasher;

	/// Hasher for the second key.
	type Hasher2: StorageHasher;

	/// Module prefix. Used for generating final key.
	fn module_prefix() -> &'static [u8];

	/// Storage prefix. Used for generating final key.
	fn storage_prefix() -> &'static [u8];

	/// The full prefix; just the hash of `module_prefix` concatenated to the hash of
	/// `storage_prefix`.
	fn prefix_hash() -> Vec<u8> {
		let result = storage_prefix(Self::module_prefix(), Self::storage_prefix());
		result.to_vec()
	}

	/// Convert an optional value retrieved from storage to the type queried.
	fn from_optional_value_to_query(v: Option<V>) -> Self::Query;

	/// Convert a query to an optional value into storage.
	fn from_query_to_optional_value(v: Self::Query) -> Option<V>;

	/// Generate the first part of the key used in top storage.
	fn storage_double_map_final_key1<KArg1>(k1: KArg1) -> Vec<u8>
	where
		KArg1: EncodeLike<K1>,
	{
		let storage_prefix = storage_prefix(Self::module_prefix(), Self::storage_prefix());
		let key_hashed = k1.borrow().using_encoded(Self::Hasher1::hash);

		let mut final_key = Vec::with_capacity(storage_prefix.len() + key_hashed.as_ref().len());

		final_key.extend_from_slice(&storage_prefix);
		final_key.extend_from_slice(key_hashed.as_ref());

		final_key
	}

	/// Generate the full key used in top storage.
	fn storage_double_map_final_key<KArg1, KArg2>(k1: KArg1, k2: KArg2) -> Vec<u8>
	where
		KArg1: EncodeLike<K1>,
		KArg2: EncodeLike<K2>,
	{
		let storage_prefix = storage_prefix(Self::module_prefix(), Self::storage_prefix());
		let key1_hashed = k1.borrow().using_encoded(Self::Hasher1::hash);
		let key2_hashed = k2.borrow().using_encoded(Self::Hasher2::hash);

		let mut final_key = Vec::with_capacity(
			storage_prefix.len() + key1_hashed.as_ref().len() + key2_hashed.as_ref().len(),
		);

		final_key.extend_from_slice(&storage_prefix);
		final_key.extend_from_slice(key1_hashed.as_ref());
		final_key.extend_from_slice(key2_hashed.as_ref());

		final_key
	}
}

impl<K1, K2, V, G> storage::StorageDoubleMap<K1, K2, V> for G
where
	K1: FullEncode,
	K2: FullEncode,
	V: FullCodec,
	G: StorageDoubleMap<K1, K2, V>,
{
	type Query = G::Query;

	fn hashed_key_for<KArg1, KArg2>(k1: KArg1, k2: KArg2) -> Vec<u8>
	where
		KArg1: EncodeLike<K1>,
		KArg2: EncodeLike<K2>,
	{
		Self::storage_double_map_final_key(k1, k2)
	}

	fn contains_key<KArg1, KArg2>(k1: KArg1, k2: KArg2) -> bool
	where
		KArg1: EncodeLike<K1>,
		KArg2: EncodeLike<K2>,
	{
		unhashed::exists(&Self::storage_double_map_final_key(k1, k2))
	}

	fn get<KArg1, KArg2>(k1: KArg1, k2: KArg2) -> Self::Query
	where
		KArg1: EncodeLike<K1>,
		KArg2: EncodeLike<K2>,
	{
		G::from_optional_value_to_query(unhashed::get(&Self::storage_double_map_final_key(k1, k2)))
	}

	fn try_get<KArg1, KArg2>(k1: KArg1, k2: KArg2) -> Result<V, ()>
	where
		KArg1: EncodeLike<K1>,
		KArg2: EncodeLike<K2>,
	{
		unhashed::get(&Self::storage_double_map_final_key(k1, k2)).ok_or(())
	}

	fn take<KArg1, KArg2>(k1: KArg1, k2: KArg2) -> Self::Query
	where
		KArg1: EncodeLike<K1>,
		KArg2: EncodeLike<K2>,
	{
		let final_key = Self::storage_double_map_final_key(k1, k2);

		let value = unhashed::take(&final_key);
		G::from_optional_value_to_query(value)
	}

	fn swap<XKArg1, XKArg2, YKArg1, YKArg2>(x_k1: XKArg1, x_k2: XKArg2, y_k1: YKArg1, y_k2: YKArg2)
	where
		XKArg1: EncodeLike<K1>,
		XKArg2: EncodeLike<K2>,
		YKArg1: EncodeLike<K1>,
		YKArg2: EncodeLike<K2>,
	{
		let final_x_key = Self::storage_double_map_final_key(x_k1, x_k2);
		let final_y_key = Self::storage_double_map_final_key(y_k1, y_k2);

		let v1 = unhashed::get_raw(&final_x_key);
		if let Some(val) = unhashed::get_raw(&final_y_key) {
			unhashed::put_raw(&final_x_key, &val);
		} else {
			unhashed::kill(&final_x_key)
		}
		if let Some(val) = v1 {
			unhashed::put_raw(&final_y_key, &val);
		} else {
			unhashed::kill(&final_y_key)
		}
	}

	fn insert<KArg1, KArg2, VArg>(k1: KArg1, k2: KArg2, val: VArg)
	where
		KArg1: EncodeLike<K1>,
		KArg2: EncodeLike<K2>,
		VArg: EncodeLike<V>,
	{
		unhashed::put(&Self::storage_double_map_final_key(k1, k2), &val.borrow())
	}

	fn remove<KArg1, KArg2>(k1: KArg1, k2: KArg2)
	where
		KArg1: EncodeLike<K1>,
		KArg2: EncodeLike<K2>,
	{
		unhashed::kill(&Self::storage_double_map_final_key(k1, k2))
	}

	fn remove_prefix<KArg1>(k1: KArg1, maybe_limit: Option<u32>) -> sp_io::KillStorageResult
	where
		KArg1: EncodeLike<K1>,
	{
		unhashed::clear_prefix(Self::storage_double_map_final_key1(k1).as_ref(), maybe_limit, None)
			.into()
	}

	fn clear_prefix<KArg1>(
		k1: KArg1,
		limit: u32,
		maybe_cursor: Option<&[u8]>,
	) -> sp_io::MultiRemovalResults
	where
		KArg1: EncodeLike<K1>,
	{
		unhashed::clear_prefix(
			Self::storage_double_map_final_key1(k1).as_ref(),
			Some(limit),
			maybe_cursor,
		)
		.into()
	}

	fn iter_prefix_values<KArg1>(k1: KArg1) -> storage::PrefixIterator<V>
	where
		KArg1: ?Sized + EncodeLike<K1>,
	{
		let prefix = Self::storage_double_map_final_key1(k1);
		storage::PrefixIterator {
			prefix: prefix.clone(),
			previous_key: prefix,
			drain: false,
			closure: |_raw_key, mut raw_value| V::decode(&mut raw_value),
			phantom: Default::default(),
		}
	}

	fn mutate<KArg1, KArg2, R, F>(k1: KArg1, k2: KArg2, f: F) -> R
	where
		KArg1: EncodeLike<K1>,
		KArg2: EncodeLike<K2>,
		F: FnOnce(&mut Self::Query) -> R,
	{
		Self::try_mutate(k1, k2, |v| Ok::<R, Never>(f(v)))
			.expect("`Never` can not be constructed; qed")
	}

	fn mutate_exists<KArg1, KArg2, R, F>(k1: KArg1, k2: KArg2, f: F) -> R
	where
		KArg1: EncodeLike<K1>,
		KArg2: EncodeLike<K2>,
		F: FnOnce(&mut Option<V>) -> R,
	{
		Self::try_mutate_exists(k1, k2, |v| Ok::<R, Never>(f(v)))
			.expect("`Never` can not be constructed; qed")
	}

	fn try_mutate<KArg1, KArg2, R, E, F>(k1: KArg1, k2: KArg2, f: F) -> Result<R, E>
	where
		KArg1: EncodeLike<K1>,
		KArg2: EncodeLike<K2>,
		F: FnOnce(&mut Self::Query) -> Result<R, E>,
	{
		let final_key = Self::storage_double_map_final_key(k1, k2);
		let mut val = G::from_optional_value_to_query(unhashed::get(final_key.as_ref()));

		let ret = f(&mut val);
		if ret.is_ok() {
			match G::from_query_to_optional_value(val) {
				Some(ref val) => unhashed::put(final_key.as_ref(), val),
				None => unhashed::kill(final_key.as_ref()),
			}
		}
		ret
	}

	fn try_mutate_exists<KArg1, KArg2, R, E, F>(k1: KArg1, k2: KArg2, f: F) -> Result<R, E>
	where
		KArg1: EncodeLike<K1>,
		KArg2: EncodeLike<K2>,
		F: FnOnce(&mut Option<V>) -> Result<R, E>,
	{
		let final_key = Self::storage_double_map_final_key(k1, k2);
		let mut val = unhashed::get(final_key.as_ref());

		let ret = f(&mut val);
		if ret.is_ok() {
			match val {
				Some(ref val) => unhashed::put(final_key.as_ref(), val),
				None => unhashed::kill(final_key.as_ref()),
			}
		}
		ret
	}

	fn append<Item, EncodeLikeItem, KArg1, KArg2>(k1: KArg1, k2: KArg2, item: EncodeLikeItem)
	where
		KArg1: EncodeLike<K1>,
		KArg2: EncodeLike<K2>,
		Item: Encode,
		EncodeLikeItem: EncodeLike<Item>,
		V: StorageAppend<Item>,
	{
		let final_key = Self::storage_double_map_final_key(k1, k2);
		sp_io::storage::append(&final_key, item.encode());
	}

	fn migrate_keys<
		OldHasher1: StorageHasher,
		OldHasher2: StorageHasher,
		KeyArg1: EncodeLike<K1>,
		KeyArg2: EncodeLike<K2>,
	>(
		key1: KeyArg1,
		key2: KeyArg2,
	) -> Option<V> {
		let old_key = {
			let storage_prefix = storage_prefix(Self::module_prefix(), Self::storage_prefix());

			let key1_hashed = key1.borrow().using_encoded(OldHasher1::hash);
			let key2_hashed = key2.borrow().using_encoded(OldHasher2::hash);

			let mut final_key = Vec::with_capacity(
				storage_prefix.len() + key1_hashed.as_ref().len() + key2_hashed.as_ref().len(),
			);

			final_key.extend_from_slice(&storage_prefix);
			final_key.extend_from_slice(key1_hashed.as_ref());
			final_key.extend_from_slice(key2_hashed.as_ref());

			final_key
		};
		unhashed::take(old_key.as_ref()).map(|value| {
			unhashed::put(Self::storage_double_map_final_key(key1, key2).as_ref(), &value);
			value
		})
	}
}

impl<K1: FullCodec, K2: FullCodec, V: FullCodec, G: StorageDoubleMap<K1, K2, V>>
	storage::IterableStorageDoubleMap<K1, K2, V> for G
where
	G::Hasher1: ReversibleStorageHasher,
	G::Hasher2: ReversibleStorageHasher,
{
	type PartialKeyIterator = KeyPrefixIterator<K2>;
	type PrefixIterator = PrefixIterator<(K2, V)>;
	type FullKeyIterator = KeyPrefixIterator<(K1, K2)>;
	type Iterator = PrefixIterator<(K1, K2, V)>;

	fn iter_prefix(k1: impl EncodeLike<K1>) -> Self::PrefixIterator {
		let prefix = G::storage_double_map_final_key1(k1);
		Self::PrefixIterator {
			prefix: prefix.clone(),
			previous_key: prefix,
			drain: false,
			closure: |raw_key_without_prefix, mut raw_value| {
				let mut key_material = G::Hasher2::reverse(raw_key_without_prefix);
				Ok((K2::decode(&mut key_material)?, V::decode(&mut raw_value)?))
			},
			phantom: Default::default(),
		}
	}

	fn iter_prefix_from(
		k1: impl EncodeLike<K1>,
		starting_raw_key: Vec<u8>,
	) -> Self::PrefixIterator {
		let mut iter = Self::iter_prefix(k1);
		iter.set_last_raw_key(starting_raw_key);
		iter
	}

	fn iter_key_prefix(k1: impl EncodeLike<K1>) -> Self::PartialKeyIterator {
		let prefix = G::storage_double_map_final_key1(k1);
		Self::PartialKeyIterator {
			prefix: prefix.clone(),
			previous_key: prefix,
			drain: false,
			closure: |raw_key_without_prefix| {
				let mut key_material = G::Hasher2::reverse(raw_key_without_prefix);
				K2::decode(&mut key_material)
			},
		}
	}

	fn iter_key_prefix_from(
		k1: impl EncodeLike<K1>,
		starting_raw_key: Vec<u8>,
	) -> Self::PartialKeyIterator {
		let mut iter = Self::iter_key_prefix(k1);
		iter.set_last_raw_key(starting_raw_key);
		iter
	}

	fn drain_prefix(k1: impl EncodeLike<K1>) -> Self::PrefixIterator {
		let mut iterator = Self::iter_prefix(k1);
		iterator.drain = true;
		iterator
	}

	fn iter() -> Self::Iterator {
		let prefix = G::prefix_hash();
		Self::Iterator {
			prefix: prefix.clone(),
			previous_key: prefix,
			drain: false,
			closure: |raw_key_without_prefix, mut raw_value| {
				let mut k1_k2_material = G::Hasher1::reverse(raw_key_without_prefix);
				let k1 = K1::decode(&mut k1_k2_material)?;
				let mut k2_material = G::Hasher2::reverse(k1_k2_material);
				let k2 = K2::decode(&mut k2_material)?;
				Ok((k1, k2, V::decode(&mut raw_value)?))
			},
			phantom: Default::default(),
		}
	}

	fn iter_from(starting_raw_key: Vec<u8>) -> Self::Iterator {
		let mut iter = Self::iter();
		iter.set_last_raw_key(starting_raw_key);
		iter
	}

	fn iter_keys() -> Self::FullKeyIterator {
		let prefix = G::prefix_hash();
		Self::FullKeyIterator {
			prefix: prefix.clone(),
			previous_key: prefix,
			drain: false,
			closure: |raw_key_without_prefix| {
				let mut k1_k2_material = G::Hasher1::reverse(raw_key_without_prefix);
				let k1 = K1::decode(&mut k1_k2_material)?;
				let mut k2_material = G::Hasher2::reverse(k1_k2_material);
				let k2 = K2::decode(&mut k2_material)?;
				Ok((k1, k2))
			},
		}
	}

	fn iter_keys_from(starting_raw_key: Vec<u8>) -> Self::FullKeyIterator {
		let mut iter = Self::iter_keys();
		iter.set_last_raw_key(starting_raw_key);
		iter
	}

	fn drain() -> Self::Iterator {
		let mut iterator = Self::iter();
		iterator.drain = true;
		iterator
	}

	fn translate<O: Decode, F: FnMut(K1, K2, O) -> Option<V>>(mut f: F) {
		let prefix = G::prefix_hash();
		let mut previous_key = prefix.clone();
		while let Some(next) =
			sp_io::storage::next_key(&previous_key).filter(|n| n.starts_with(&prefix))
		{
			previous_key = next;
			let value = match unhashed::get::<O>(&previous_key) {
				Some(value) => value,
				None => {
					log::error!("Invalid translate: fail to decode old value");
					continue
				},
			};
			let mut key_material = G::Hasher1::reverse(&previous_key[prefix.len()..]);
			let key1 = match K1::decode(&mut key_material) {
				Ok(key1) => key1,
				Err(_) => {
					log::error!("Invalid translate: fail to decode key1");
					continue
				},
			};

			let mut key2_material = G::Hasher2::reverse(key_material);
			let key2 = match K2::decode(&mut key2_material) {
				Ok(key2) => key2,
				Err(_) => {
					log::error!("Invalid translate: fail to decode key2");
					continue
				},
			};

			match f(key1, key2, value) {
				Some(new) => unhashed::put::<V>(&previous_key, &new),
				None => unhashed::kill(&previous_key),
			}
		}
	}
}

/// Test iterators for StorageDoubleMap
#[cfg(test)]
mod test_iterators {
	use crate::{
		hash::StorageHasher,
		storage::{generator::StorageDoubleMap, unhashed, IterableStorageDoubleMap},
	};
	use codec::{Decode, Encode};

	pub trait Config: 'static {
		type Origin;
		type BlockNumber;
		type PalletInfo: crate::traits::PalletInfo;
		type DbWeight: crate::traits::Get<crate::weights::RuntimeDbWeight>;
	}

	crate::decl_module! {
		pub struct Module<T: Config> for enum Call where origin: T::Origin, system=self {}
	}

	#[derive(PartialEq, Eq, Clone, Encode, Decode)]
	struct NoDef(u32);

	crate::decl_storage! {
		trait Store for Module<T: Config> as Test {
			DoubleMap: double_map hasher(blake2_128_concat) u16, hasher(twox_64_concat) u32 => u64;
		}
	}

	fn key_before_prefix(mut prefix: Vec<u8>) -> Vec<u8> {
		let last = prefix.iter_mut().last().unwrap();
		assert!(*last != 0, "mock function not implemented for this prefix");
		*last -= 1;
		prefix
	}

	fn key_after_prefix(mut prefix: Vec<u8>) -> Vec<u8> {
		let last = prefix.iter_mut().last().unwrap();
		assert!(*last != 255, "mock function not implemented for this prefix");
		*last += 1;
		prefix
	}

	#[test]
	fn double_map_iter_from() {
		sp_io::TestExternalities::default().execute_with(|| {
			use crate::hash::Identity;
			#[crate::storage_alias]
<<<<<<< HEAD
			type MyDoubleMap = DoubleMap<MyModule, Identity, u64, Identity, u64, u64>;
=======
			type MyDoubleMap = StorageDoubleMap<MyModule, Identity, u64, Identity, u64, u64>;
>>>>>>> 24bea4c3

			MyDoubleMap::insert(1, 10, 100);
			MyDoubleMap::insert(1, 21, 201);
			MyDoubleMap::insert(1, 31, 301);
			MyDoubleMap::insert(1, 41, 401);
			MyDoubleMap::insert(2, 20, 200);
			MyDoubleMap::insert(3, 30, 300);
			MyDoubleMap::insert(4, 40, 400);
			MyDoubleMap::insert(5, 50, 500);

			let starting_raw_key = MyDoubleMap::storage_double_map_final_key(1, 21);
			let iter = MyDoubleMap::iter_key_prefix_from(1, starting_raw_key);
			assert_eq!(iter.collect::<Vec<_>>(), vec![31, 41]);

			let starting_raw_key = MyDoubleMap::storage_double_map_final_key(1, 31);
			let iter = MyDoubleMap::iter_prefix_from(1, starting_raw_key);
			assert_eq!(iter.collect::<Vec<_>>(), vec![(41, 401)]);

			let starting_raw_key = MyDoubleMap::storage_double_map_final_key(2, 20);
			let iter = MyDoubleMap::iter_keys_from(starting_raw_key);
			assert_eq!(iter.collect::<Vec<_>>(), vec![(3, 30), (4, 40), (5, 50)]);

			let starting_raw_key = MyDoubleMap::storage_double_map_final_key(3, 30);
			let iter = MyDoubleMap::iter_from(starting_raw_key);
			assert_eq!(iter.collect::<Vec<_>>(), vec![(4, 40, 400), (5, 50, 500)]);
		});
	}

	#[test]
	fn double_map_reversible_reversible_iteration() {
		sp_io::TestExternalities::default().execute_with(|| {
			// All map iterator
			let prefix = DoubleMap::prefix_hash();

			unhashed::put(&key_before_prefix(prefix.clone()), &1u64);
			unhashed::put(&key_after_prefix(prefix.clone()), &1u64);

			for i in 0..4 {
				DoubleMap::insert(i as u16, i as u32, i as u64);
			}

			assert_eq!(
				DoubleMap::iter().collect::<Vec<_>>(),
				vec![(3, 3, 3), (0, 0, 0), (2, 2, 2), (1, 1, 1)],
			);

			assert_eq!(
				DoubleMap::iter_keys().collect::<Vec<_>>(),
				vec![(3, 3), (0, 0), (2, 2), (1, 1)],
			);

			assert_eq!(DoubleMap::iter_values().collect::<Vec<_>>(), vec![3, 0, 2, 1]);

			assert_eq!(
				DoubleMap::drain().collect::<Vec<_>>(),
				vec![(3, 3, 3), (0, 0, 0), (2, 2, 2), (1, 1, 1)],
			);

			assert_eq!(DoubleMap::iter().collect::<Vec<_>>(), vec![]);
			assert_eq!(unhashed::get(&key_before_prefix(prefix.clone())), Some(1u64));
			assert_eq!(unhashed::get(&key_after_prefix(prefix.clone())), Some(1u64));

			// Prefix iterator
			let k1 = 3 << 8;
			let prefix = DoubleMap::storage_double_map_final_key1(k1);

			unhashed::put(&key_before_prefix(prefix.clone()), &1u64);
			unhashed::put(&key_after_prefix(prefix.clone()), &1u64);

			for i in 0..4 {
				DoubleMap::insert(k1, i as u32, i as u64);
			}

			assert_eq!(
				DoubleMap::iter_prefix(k1).collect::<Vec<_>>(),
				vec![(1, 1), (2, 2), (0, 0), (3, 3)],
			);

			assert_eq!(DoubleMap::iter_key_prefix(k1).collect::<Vec<_>>(), vec![1, 2, 0, 3]);

			assert_eq!(DoubleMap::iter_prefix_values(k1).collect::<Vec<_>>(), vec![1, 2, 0, 3]);

			assert_eq!(
				DoubleMap::drain_prefix(k1).collect::<Vec<_>>(),
				vec![(1, 1), (2, 2), (0, 0), (3, 3)],
			);

			assert_eq!(DoubleMap::iter_prefix(k1).collect::<Vec<_>>(), vec![]);
			assert_eq!(unhashed::get(&key_before_prefix(prefix.clone())), Some(1u64));
			assert_eq!(unhashed::get(&key_after_prefix(prefix.clone())), Some(1u64));

			// Translate
			let prefix = DoubleMap::prefix_hash();

			unhashed::put(&key_before_prefix(prefix.clone()), &1u64);
			unhashed::put(&key_after_prefix(prefix.clone()), &1u64);
			for i in 0..4 {
				DoubleMap::insert(i as u16, i as u32, i as u64);
			}

			// Wrong key1
			unhashed::put(&[prefix.clone(), vec![1, 2, 3]].concat(), &3u64.encode());

			// Wrong key2
			unhashed::put(
				&[prefix.clone(), crate::Blake2_128Concat::hash(&1u16.encode())].concat(),
				&3u64.encode(),
			);

			// Wrong value
			unhashed::put(
				&[
					prefix.clone(),
					crate::Blake2_128Concat::hash(&1u16.encode()),
					crate::Twox64Concat::hash(&2u32.encode()),
				]
				.concat(),
				&vec![1],
			);

			DoubleMap::translate(|_k1, _k2, v: u64| Some(v * 2));
			assert_eq!(
				DoubleMap::iter().collect::<Vec<_>>(),
				vec![(3, 3, 6), (0, 0, 0), (2, 2, 4), (1, 1, 2)],
			);
		})
	}
}<|MERGE_RESOLUTION|>--- conflicted
+++ resolved
@@ -543,11 +543,7 @@
 		sp_io::TestExternalities::default().execute_with(|| {
 			use crate::hash::Identity;
 			#[crate::storage_alias]
-<<<<<<< HEAD
-			type MyDoubleMap = DoubleMap<MyModule, Identity, u64, Identity, u64, u64>;
-=======
 			type MyDoubleMap = StorageDoubleMap<MyModule, Identity, u64, Identity, u64, u64>;
->>>>>>> 24bea4c3
 
 			MyDoubleMap::insert(1, 10, 100);
 			MyDoubleMap::insert(1, 21, 201);
