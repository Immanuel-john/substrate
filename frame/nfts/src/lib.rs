--- conflicted
+++ resolved
@@ -151,15 +151,13 @@
 		#[pallet::constant]
 		type ValueLimit: Get<u32>;
 
-<<<<<<< HEAD
+		/// The maximum approvals an item could have.
+		#[pallet::constant]
+		type ApprovalsLimit: Get<u32>;
+
 		/// The max number of tips a user could send.
 		#[pallet::constant]
 		type MaxTips: Get<u32>;
-=======
-		/// The maximum approvals an item could have.
-		#[pallet::constant]
-		type ApprovalsLimit: Get<u32>;
->>>>>>> c62ec928
 
 		#[cfg(feature = "runtime-benchmarks")]
 		/// A set of helper functions for benchmarking.
@@ -446,13 +444,10 @@
 		NotForSale,
 		/// The provided bid is too low.
 		BidTooLow,
-<<<<<<< HEAD
+		/// The item has reached its approval limit.
+		ReachedApprovalLimit,
 		/// Too many tips provided.
 		TooManyTips,
-=======
-		/// The item has reached its approval limit.
-		ReachedApprovalLimit,
->>>>>>> c62ec928
 	}
 
 	impl<T: Config<I>, I: 'static> Pallet<T, I> {
